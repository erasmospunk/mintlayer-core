--- conflicted
+++ resolved
@@ -15,8 +15,8 @@
 
 //! Application-level interface for the persistent blockchain storage.
 
-<<<<<<< HEAD
 use chainstate_types::{BlockIndex, EpochData};
+use common::chain::block::BlockReward;
 use common::{
     chain::{
         block::Block,
@@ -25,14 +25,6 @@
     },
     primitives::{BlockHeight, Id},
 };
-=======
-use chainstate_types::BlockIndex;
-use common::chain::block::BlockReward;
-use common::chain::transaction::{Transaction, TxMainChainIndex, TxMainChainPosition};
-use common::chain::OutPointSourceId;
-use common::chain::{Block, GenBlock};
-use common::primitives::{BlockHeight, Id};
->>>>>>> 283b2158
 use storage::traits;
 use utxo::utxo_storage::{UtxosStorageRead, UtxosStorageWrite};
 
