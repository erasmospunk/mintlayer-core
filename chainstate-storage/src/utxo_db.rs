// Copyright (c) 2022 RBB S.r.l
// opensource@mintlayer.org
// SPDX-License-Identifier: MIT
// Licensed under the MIT License;
// you may not use this file except in compliance with the License.
// You may obtain a copy of the License at
//
// http://spdx.org/licenses/MIT
//
// Unless required by applicable law or agreed to in writing, software
// distributed under the License is distributed on an "AS IS" BASIS,
// WITHOUT WARRANTIES OR CONDITIONS OF ANY KIND, either express or implied.
// See the License for the specific language governing permissions and
// limitations under the License.

#![allow(dead_code)]

use crate::{internal::Store, Error, UndoRead, UndoWrite, UtxoRead, UtxoWrite};
use common::chain::{Block, GenBlock, OutPoint};
use common::primitives::Id;
use utxo::{utxo_storage::UtxosPersistentStorage, BlockUndo, Utxo};

#[derive(Clone)]
pub struct UtxoDBImpl<B> {
    store: Store<B>,
}

impl<B> UtxoDBImpl<B> {
    pub fn new(store: Store<B>) -> Self {
        Self { store }
    }
}

impl<B> UtxosPersistentStorage for UtxoDBImpl<B>
where
    B: for<'tx> storage::traits::Transactional<'tx, crate::internal::Schema>,
{
    fn set_utxo(&mut self, outpoint: &OutPoint, entry: Utxo) -> Result<(), utxo::Error> {
        self.store.add_utxo(outpoint, entry).map_err(|e| e.into())
    }
    fn del_utxo(&mut self, outpoint: &OutPoint) -> Result<(), utxo::Error> {
        self.store.del_utxo(outpoint).map_err(|e| e.into())
    }
    fn get_utxo(&self, outpoint: &OutPoint) -> Result<Option<Utxo>, utxo::Error> {
        self.store.get_utxo(outpoint).map_err(|e| e.into())
    }
    fn set_best_block_id(&mut self, block_id: &Id<GenBlock>) -> Result<(), utxo::Error> {
        self.store.set_best_block_for_utxos(block_id).map_err(|e| e.into())
    }
    fn get_best_block_id(&self) -> Result<Option<Id<GenBlock>>, utxo::Error> {
        self.store.get_best_block_for_utxos().map_err(|e| e.into())
    }

    fn set_undo_data(&mut self, id: Id<Block>, undo: &BlockUndo) -> Result<(), utxo::Error> {
        self.store.add_undo_data(id, undo).map_err(|e| e.into())
    }

    fn del_undo_data(&mut self, id: Id<Block>) -> Result<(), utxo::Error> {
        self.store.del_undo_data(id).map_err(|e| e.into())
    }

    fn get_undo_data(&self, id: Id<Block>) -> Result<Option<BlockUndo>, utxo::Error> {
        self.store.get_undo_data(id).map_err(|e| e.into())
    }
}

impl From<Error> for utxo::Error {
    fn from(e: Error) -> Self {
        utxo::Error::DBError(format!("{:?}", e))
    }
}

#[cfg(test)]
mod test {
    use super::*;
<<<<<<< HEAD
    use crate::store::test::create_rand_block_undo;
    use common::chain::{
        tokens::OutputValue, Destination, OutPoint, OutPointSourceId, OutputPurpose, TxOutput,
    };
=======
    use crate::internal::test::create_rand_block_undo;
    use common::chain::{Destination, OutPoint, OutPointSourceId, OutputPurpose, TxOutput};
>>>>>>> 306af8ee
    use common::primitives::{Amount, BlockHeight, H256};
    use crypto::key::{KeyKind, PrivateKey};
    use crypto::random::Rng;
    use rstest::rstest;
    use test_utils::random::{make_seedable_rng, Seed};

    fn create_utxo(block_height: u64, output_value: u128) -> (Utxo, OutPoint) {
        // just a random value generated, and also a random `is_block_reward` value.
        let (_, pub_key) = PrivateKey::new(KeyKind::RistrettoSchnorr);
        let output = TxOutput::new(
            OutputValue::Coin(Amount::from_atoms(output_value)),
            OutputPurpose::Transfer(Destination::PublicKey(pub_key)),
        );
        let utxo = Utxo::new(output, true, BlockHeight::new(block_height));

        // create the id based on the `is_block_reward` value.
        let id = OutPointSourceId::BlockReward(Id::new(H256::random()));

        let outpoint = OutPoint::new(id, 0);

        (utxo, outpoint)
    }

    #[cfg(not(loom))]
    #[rstest]
    #[trace]
    #[case(Seed::from_entropy())]
    fn db_impl_test(#[case] seed: Seed) {
        let mut rng = make_seedable_rng(seed);
        let store = crate::Store::new_empty().expect("should create a store");
        let mut db_interface = UtxoDBImpl::new(store);

        // utxo checking
        let (utxo, outpoint) = create_utxo(1, rng.gen_range(0..u128::MAX));
        assert!(db_interface.set_utxo(&outpoint, utxo.clone()).is_ok());
        assert_eq!(db_interface.get_utxo(&outpoint), Ok(Some(utxo)));
        assert!(db_interface.del_utxo(&outpoint).is_ok());
        assert_eq!(db_interface.get_utxo(&outpoint), Ok(None));

        // test block id
        let block_id: Id<Block> = Id::new(H256::random());
        assert!(db_interface.set_best_block_id(&block_id.into()).is_ok());

        let block_id = Id::new(
            db_interface
                .get_best_block_id()
                .expect("query should not fail")
                .expect("should return the block id")
                .get(),
        );

        // undo checking
        let undo = create_rand_block_undo(&mut rng, 10, 10, BlockHeight::new(10));

        assert!(db_interface.set_undo_data(block_id, &undo).is_ok());
        assert_eq!(db_interface.get_undo_data(block_id), Ok(Some(undo)));
        assert!(db_interface.del_undo_data(block_id).is_ok());
        assert_eq!(db_interface.get_undo_data(block_id), Ok(None));
    }
}<|MERGE_RESOLUTION|>--- conflicted
+++ resolved
@@ -73,15 +73,10 @@
 #[cfg(test)]
 mod test {
     use super::*;
-<<<<<<< HEAD
-    use crate::store::test::create_rand_block_undo;
+    use crate::internal::test::create_rand_block_undo;
     use common::chain::{
         tokens::OutputValue, Destination, OutPoint, OutPointSourceId, OutputPurpose, TxOutput,
     };
-=======
-    use crate::internal::test::create_rand_block_undo;
-    use common::chain::{Destination, OutPoint, OutPointSourceId, OutputPurpose, TxOutput};
->>>>>>> 306af8ee
     use common::primitives::{Amount, BlockHeight, H256};
     use crypto::key::{KeyKind, PrivateKey};
     use crypto::random::Rng;
