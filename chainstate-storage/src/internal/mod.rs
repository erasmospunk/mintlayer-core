// Copyright (c) 2022 RBB S.r.l
// opensource@mintlayer.org
// SPDX-License-Identifier: MIT
// Licensed under the MIT License;
// you may not use this file except in compliance with the License.
// You may obtain a copy of the License at
//
// https://github.com/mintlayer/mintlayer-core/blob/master/LICENSE
//
// Unless required by applicable law or agreed to in writing, software
// distributed under the License is distributed on an "AS IS" BASIS,
// WITHOUT WARRANTIES OR CONDITIONS OF ANY KIND, either express or implied.
// See the License for the specific language governing permissions and
// limitations under the License.

pub mod utxo_db;

use chainstate_types::BlockIndex;
use common::chain::tokens::TokenId;
use common::{
    chain::{
        block::BlockReward,
        transaction::{Transaction, TxMainChainIndex, TxMainChainPosition},
        Block, GenBlock, OutPoint, OutPointSourceId,
    },
    primitives::{BlockHeight, Id, Idable},
};
use serialization::{Codec, Decode, DecodeAll, Encode};
use utxo::{BlockUndo, Utxo, UtxosStorageRead, UtxosStorageWrite};

use crate::{
    BlockchainStorage, BlockchainStorageRead, BlockchainStorageWrite, TransactionRw, Transactional,
};

mod well_known {
    use super::{Codec, GenBlock, Id};

    /// Pre-defined database keys
    pub trait Entry {
        /// Key for this entry
        const KEY: &'static [u8];
        /// Value type for this entry
        type Value: Codec;
    }

    macro_rules! declare_entry {
        ($name:ident: $type:ty) => {
            pub struct $name;
            impl Entry for $name {
                const KEY: &'static [u8] = stringify!($name).as_bytes();
                type Value = $type;
            }
        };
    }

    declare_entry!(StoreVersion: u32);
    declare_entry!(BestBlockId: Id<GenBlock>);
    declare_entry!(UtxosBestBlockId: Id<GenBlock>);
}

storage::decl_schema! {
    // Database schema for blockchain storage
    Schema {
        // Storage for individual values.
        pub DBValue: Single,
        // Storage for blocks.
        pub DBBlock: Single,
        // Store tag for blocks indexes.
        pub DBBlockIndex: Single,
        // Storage for transaction indices.
        pub DBTxIndex: Single,
        // Storage for block IDs indexed by block height.
        pub DBBlockByHeight: Single,
        // Store for Utxo Entries
        pub DBUtxo: Single,
        // Store for BlockUndo
        pub DBBlockUndo: Single,
<<<<<<< HEAD
        // Store for token's info
        pub DBTokensInfo: Single
=======
>>>>>>> 34f7a96a
    }
}

/// Store for blockchain data, parametrized over the backend B
pub struct Store<B: storage::Backend>(storage::Storage<B, Schema>);

impl<B: storage::Backend> Store<B> {
    /// Create a new chainstate storage
    pub fn new(backend: B) -> crate::Result<Self> {
        let mut storage = Self(storage::Storage::new(backend).map_err(crate::Error::from)?);
        storage.set_storage_version(1)?;
        Ok(storage)
    }
}

impl<B: Default + storage::Backend> Store<B> {
    /// Create a default storage (mostly for testing, may want to remove this later)
    pub fn new_empty() -> crate::Result<Self> {
        Self::new(B::default())
    }
}

impl<B: storage::Backend> Clone for Store<B>
where
    B::Impl: Clone,
{
    fn clone(&self) -> Self {
        Self(self.0.clone())
    }
}

impl<'tx, B: storage::Backend + 'tx> Transactional<'tx> for Store<B> {
    type TransactionRo = StoreTxRo<'tx, B>;
    type TransactionRw = StoreTxRw<'tx, B>;

    fn transaction_ro<'st: 'tx>(&'st self) -> Self::TransactionRo {
        StoreTxRo(self.0.transaction_ro())
    }

    fn transaction_rw<'st: 'tx>(&'st self) -> Self::TransactionRw {
        StoreTxRw(self.0.transaction_rw())
    }
}

impl<B: storage::Backend + 'static> BlockchainStorage for Store<B> {}

macro_rules! delegate_to_transaction {
    ($(fn $f:ident $args:tt -> $ret:ty;)*) => {
        $(delegate_to_transaction!(@SELF [$f ($ret)] $args);)*
    };
    (@SELF $done:tt (&self $(, $($rest:tt)*)?)) => {
        delegate_to_transaction!(
            @BODY transaction_ro (Ok) $done ($($($rest)*)?)
        );
    };
    (@SELF $done:tt (&mut self $(, $($rest:tt)*)?)) => {
        delegate_to_transaction!(
            @BODY transaction_rw (StoreTxRw::commit) mut $done ($($($rest)*)?)
        );
    };
    (@BODY $txfunc:ident ($commit:path) $($mut:ident)?
        [$f:ident ($ret:ty)]
        ($($arg:ident: $aty:ty),* $(,)?)
    ) => {
        fn $f(&$($mut)? self $(, $arg: $aty)*) -> $ret {
            let $($mut)? tx = self.$txfunc();
            let val = tx.$f($($arg),*)?;
            $commit(tx).map(|_| val)
        }
    };
}

impl<B: storage::Backend> BlockchainStorageRead for Store<B> {
    delegate_to_transaction! {
        fn get_storage_version(&self) -> crate::Result<u32>;
        fn get_best_block_id(&self) -> crate::Result<Option<Id<GenBlock>>>;
        fn get_block_index(&self, id: &Id<Block>) -> crate::Result<Option<BlockIndex>>;
        fn get_block(&self, id: Id<Block>) -> crate::Result<Option<Block>>;
        fn get_block_reward(&self, block_index: &BlockIndex) -> crate::Result<Option<BlockReward>>;

        fn get_mainchain_tx_index(
            &self,
            tx_id: &OutPointSourceId,
        ) -> crate::Result<Option<TxMainChainIndex>>;

        fn get_mainchain_tx_by_position(
            &self,
            tx_index: &TxMainChainPosition,
        ) -> crate::Result<Option<Transaction>>;

        fn get_block_id_by_height(
            &self,
            height: &BlockHeight,
        ) -> crate::Result<Option<Id<GenBlock>>>;

        fn get_token_tx(&self, token_id: TokenId) -> crate::Result<Option<Id<Transaction>>>;
    }
}

impl<B: storage::Backend> UtxosStorageRead for Store<B> {
    delegate_to_transaction! {
        fn get_utxo(&self, outpoint: &OutPoint) -> crate::Result<Option<Utxo>>;
        fn get_best_block_for_utxos(&self) -> crate::Result<Option<Id<GenBlock>>>;
        fn get_undo_data(&self, id: Id<Block>) -> crate::Result<Option<BlockUndo>>;
    }
}

impl<B: storage::Backend> BlockchainStorageWrite for Store<B> {
    delegate_to_transaction! {
        fn set_storage_version(&mut self, version: u32) -> crate::Result<()>;
        fn set_best_block_id(&mut self, id: &Id<GenBlock>) -> crate::Result<()>;
        fn set_block_index(&mut self, block_index: &BlockIndex) -> crate::Result<()>;
        fn add_block(&mut self, block: &Block) -> crate::Result<()>;
        fn del_block(&mut self, id: Id<Block>) -> crate::Result<()>;

        fn set_mainchain_tx_index(
            &mut self,
            tx_id: &OutPointSourceId,
            tx_index: &TxMainChainIndex,
        ) -> crate::Result<()>;

        fn del_mainchain_tx_index(&mut self, tx_id: &OutPointSourceId) -> crate::Result<()>;

        fn set_block_id_at_height(
            &mut self,
            height: &BlockHeight,
            block_id: &Id<GenBlock>,
        ) -> crate::Result<()>;

        fn del_block_id_at_height(&mut self, height: &BlockHeight) -> crate::Result<()>;

        fn set_token_tx(&mut self, token_id: TokenId, tx_id: Id<Transaction>) -> crate::Result<()>;

        fn del_token_tx(&mut self, token_id: TokenId) -> crate::Result<()>;
    }
}

impl<B: storage::Backend> UtxosStorageWrite for Store<B> {
    delegate_to_transaction! {
        fn set_utxo(&mut self, outpoint: &OutPoint, entry: Utxo) -> crate::Result<()>;
        fn del_utxo(&mut self, outpoint: &OutPoint) -> crate::Result<()>;
        fn set_best_block_for_utxos(&mut self, block_id: &Id<GenBlock>) -> crate::Result<()>;
        fn set_undo_data(&mut self, id: Id<Block>, undo: &BlockUndo) -> crate::Result<()>;
        fn del_undo_data(&mut self, id: Id<Block>) -> crate::Result<()>;
    }
}

/// Read-only chainstate storage transaction
pub struct StoreTxRo<'st, B: storage::Backend>(storage::TransactionRo<'st, B, Schema>);

/// Read-write chainstate storage transaction
pub struct StoreTxRw<'st, B: storage::Backend>(storage::TransactionRw<'st, B, Schema>);

macro_rules! impl_read_ops {
    ($TxType:ident) => {
        /// Blockchain data storage transaction
        impl<'st, B: storage::Backend> BlockchainStorageRead for $TxType<'st, B> {
            fn get_storage_version(&self) -> crate::Result<u32> {
                self.read_value::<well_known::StoreVersion>().map(|v| v.unwrap_or_default())
            }

            fn get_block_index(&self, id: &Id<Block>) -> crate::Result<Option<BlockIndex>> {
                self.read::<DBBlockIndex, _, _>(id.as_ref())
            }

            /// Get the hash of the best block
            fn get_best_block_id(&self) -> crate::Result<Option<Id<GenBlock>>> {
                self.read_value::<well_known::BestBlockId>()
            }

            fn get_block(&self, id: Id<Block>) -> crate::Result<Option<Block>> {
                self.read::<DBBlock, _, _>(id.as_ref())
            }

            fn get_block_reward(
                &self,
                block_index: &BlockIndex,
            ) -> crate::Result<Option<BlockReward>> {
                match self.0.get::<DBBlock, _>().get(block_index.block_id().as_ref()) {
                    Err(e) => Err(e.into()),
                    Ok(None) => Ok(None),
                    Ok(Some(block)) => {
                        let header_size = block_index.block_header().encoded_size();
                        let begin = header_size;
                        let encoded_block_reward_begin =
                            block.get(begin..).expect("Block reward outside of block range");
                        let block_reward = BlockReward::decode(&mut &*encoded_block_reward_begin)
                            .expect("Invalid block reward encoding in DB");
                        Ok(Some(block_reward))
                    }
                }
            }

            fn get_mainchain_tx_index(
                &self,
                tx_id: &OutPointSourceId,
            ) -> crate::Result<Option<TxMainChainIndex>> {
                self.read::<DBTxIndex, _, _>(&tx_id.encode())
            }

            fn get_mainchain_tx_by_position(
                &self,
                tx_index: &TxMainChainPosition,
            ) -> crate::Result<Option<Transaction>> {
                let block_id = tx_index.block_id();
                match self.0.get::<DBBlock, _>().get(block_id.as_ref()) {
                    Err(e) => Err(e.into()),
                    Ok(None) => Ok(None),
                    Ok(Some(block)) => {
                        let begin = tx_index.byte_offset_in_block() as usize;
                        let encoded_tx =
                            block.get(begin..).expect("Transaction outside of block range");
                        let tx = Transaction::decode(&mut &*encoded_tx)
                            .expect("Invalid tx encoding in DB");
                        Ok(Some(tx))
                    }
                }
            }

            fn get_block_id_by_height(
                &self,
                height: &BlockHeight,
            ) -> crate::Result<Option<Id<GenBlock>>> {
                self.read::<DBBlockByHeight, _, _>(&height.encode())
            }
        }

<<<<<<< HEAD
    fn get_block_id_by_height(&self, height: &BlockHeight) -> crate::Result<Option<Id<GenBlock>>> {
        self.read::<DBBlockByHeight, _, _>(&height.encode())
    }

    fn get_token_tx(&self, token_id: TokenId) -> crate::Result<Option<Id<Transaction>>> {
        self.read::<DBTokensInfo, _, _>(&token_id.encode())
    }
}
=======
        impl<'st, B: storage::Backend> UtxosStorageRead for $TxType<'st, B> {
            fn get_utxo(&self, outpoint: &OutPoint) -> crate::Result<Option<Utxo>> {
                self.read::<DBUtxo, _, _>(&outpoint.encode())
            }
>>>>>>> 34f7a96a

            fn get_best_block_for_utxos(&self) -> crate::Result<Option<Id<GenBlock>>> {
                self.read_value::<well_known::UtxosBestBlockId>()
            }

            fn get_undo_data(&self, id: Id<Block>) -> crate::Result<Option<BlockUndo>> {
                self.read::<DBBlockUndo, _, _>(id.as_ref())
            }
        }

        impl<'st, B: storage::Backend> $TxType<'st, B> {
            // Read a value from the database and decode it
            fn read<DBIdx, I, T>(&self, key: &[u8]) -> crate::Result<Option<T>>
            where
                DBIdx: storage::schema::DbMap,
                Schema: storage::schema::HasDbMap<DBIdx, I>,
                T: Decode,
            {
                let col = self.0.get::<DBIdx, I>();
                let data = col.get(key).map_err(crate::Error::from)?;
                Ok(data.map(|d| T::decode_all(&mut &*d).expect("Cannot decode a database value")))
            }

            // Read a value for a well-known entry
            fn read_value<E: well_known::Entry>(&self) -> crate::Result<Option<E::Value>> {
                self.read::<DBValue, _, _>(E::KEY)
            }
        }
    };
}

impl_read_ops!(StoreTxRo);
impl_read_ops!(StoreTxRw);

impl<'st, B: storage::Backend> BlockchainStorageWrite for StoreTxRw<'st, B> {
    fn set_storage_version(&mut self, version: u32) -> crate::Result<()> {
        self.write_value::<well_known::StoreVersion>(&version)
    }

    fn set_best_block_id(&mut self, id: &Id<GenBlock>) -> crate::Result<()> {
        self.write_value::<well_known::BestBlockId>(id)
    }

    fn add_block(&mut self, block: &Block) -> crate::Result<()> {
        self.write::<DBBlock, _, _>(block.get_id().encode(), block)
    }

    fn del_block(&mut self, id: Id<Block>) -> crate::Result<()> {
        self.0.get_mut::<DBBlock, _>().del(id.as_ref()).map_err(Into::into)
    }

    fn set_block_index(&mut self, block_index: &BlockIndex) -> crate::Result<()> {
        self.write::<DBBlockIndex, _, _>(block_index.block_id().encode(), block_index)
    }

    fn set_mainchain_tx_index(
        &mut self,
        tx_id: &OutPointSourceId,
        tx_index: &TxMainChainIndex,
    ) -> crate::Result<()> {
        self.write::<DBTxIndex, _, _>(tx_id.encode(), tx_index)
    }

    fn del_mainchain_tx_index(&mut self, tx_id: &OutPointSourceId) -> crate::Result<()> {
        self.0.get_mut::<DBTxIndex, _>().del(&tx_id.encode()).map_err(Into::into)
    }

    fn set_block_id_at_height(
        &mut self,
        height: &BlockHeight,
        block_id: &Id<GenBlock>,
    ) -> crate::Result<()> {
        self.write::<DBBlockByHeight, _, _>(height.encode(), block_id)
    }

    fn del_block_id_at_height(&mut self, height: &BlockHeight) -> crate::Result<()> {
        self.0.get_mut::<DBBlockByHeight, _>().del(&height.encode()).map_err(Into::into)
    }

    fn set_token_tx(&mut self, token_id: TokenId, tx_id: Id<Transaction>) -> crate::Result<()> {
        self.write::<DBTokensInfo, _, _>(token_id.encode(), &tx_id)
    }

    fn del_token_tx(&mut self, token_id: TokenId) -> crate::Result<()> {
        self.0.get_mut::<DBTokensInfo, _>().del(&token_id.encode()).map_err(Into::into)
    }
}

impl<'st, B: storage::Backend> UtxosStorageWrite for StoreTxRw<'st, B> {
    fn set_utxo(&mut self, outpoint: &OutPoint, entry: Utxo) -> crate::Result<()> {
        let key = outpoint.encode();
        self.write::<DBUtxo, _, _>(key, &entry)
    }

    fn del_utxo(&mut self, outpoint: &OutPoint) -> crate::Result<()> {
        let key = outpoint.encode();
        self.0.get_mut::<DBUtxo, _>().del(&key).map_err(Into::into)
    }

    fn set_best_block_for_utxos(&mut self, block_id: &Id<GenBlock>) -> crate::Result<()> {
        self.write_value::<well_known::UtxosBestBlockId>(block_id)
    }

    fn set_undo_data(&mut self, id: Id<Block>, undo: &BlockUndo) -> crate::Result<()> {
        self.write::<DBBlockUndo, _, _>(id.encode(), undo)
    }

    fn del_undo_data(&mut self, id: Id<Block>) -> crate::Result<()> {
        self.0.get_mut::<DBBlockUndo, _>().del(id.as_ref()).map_err(Into::into)
    }
}

impl<'st, B: storage::Backend> StoreTxRw<'st, B> {
    // Encode a value and write it to the database
    fn write<DbMap, I, T>(&mut self, key: Vec<u8>, value: &T) -> crate::Result<()>
    where
        DbMap: storage::schema::DbMap,
        Schema: storage::schema::HasDbMap<DbMap, I>,
        T: Encode,
    {
        self.0.get_mut::<DbMap, I>().put(key, value.encode()).map_err(Into::into)
    }

    // Write a value for a well-known entry
    fn write_value<E: well_known::Entry>(&mut self, val: &E::Value) -> crate::Result<()> {
        self.write::<DBValue, _, _>(E::KEY.to_vec(), val)
    }
}

impl<'st, B: storage::Backend> crate::TransactionRo for StoreTxRo<'st, B> {
    fn close(self) {
        self.0.close()
    }
}

impl<'st, B: storage::Backend> crate::TransactionRw for StoreTxRw<'st, B> {
    fn commit(self) -> crate::Result<()> {
        self.0.commit().map_err(Into::into)
    }

    fn abort(self) {
        self.0.abort()
    }
}

#[cfg(test)]
mod test;<|MERGE_RESOLUTION|>--- conflicted
+++ resolved
@@ -75,11 +75,8 @@
         pub DBUtxo: Single,
         // Store for BlockUndo
         pub DBBlockUndo: Single,
-<<<<<<< HEAD
         // Store for token's info
         pub DBTokensInfo: Single
-=======
->>>>>>> 34f7a96a
     }
 }
 
@@ -305,23 +302,16 @@
             ) -> crate::Result<Option<Id<GenBlock>>> {
                 self.read::<DBBlockByHeight, _, _>(&height.encode())
             }
+
+            fn get_token_tx(&self, token_id: TokenId) -> crate::Result<Option<Id<Transaction>>> {
+                self.read::<DBTokensInfo, _, _>(&token_id.encode())
+            }
         }
 
-<<<<<<< HEAD
-    fn get_block_id_by_height(&self, height: &BlockHeight) -> crate::Result<Option<Id<GenBlock>>> {
-        self.read::<DBBlockByHeight, _, _>(&height.encode())
-    }
-
-    fn get_token_tx(&self, token_id: TokenId) -> crate::Result<Option<Id<Transaction>>> {
-        self.read::<DBTokensInfo, _, _>(&token_id.encode())
-    }
-}
-=======
         impl<'st, B: storage::Backend> UtxosStorageRead for $TxType<'st, B> {
             fn get_utxo(&self, outpoint: &OutPoint) -> crate::Result<Option<Utxo>> {
                 self.read::<DBUtxo, _, _>(&outpoint.encode())
             }
->>>>>>> 34f7a96a
 
             fn get_best_block_for_utxos(&self) -> crate::Result<Option<Id<GenBlock>>> {
                 self.read_value::<well_known::UtxosBestBlockId>()
