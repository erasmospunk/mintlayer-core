use common::chain::block::block_index::BlockIndex;
use common::chain::block::Block;
use common::chain::transaction::{Transaction, TxMainChainIndex, TxMainChainPosition};
<<<<<<< HEAD
use common::chain::OutPoint;
=======
use common::chain::OutPointSourceId;
>>>>>>> 323c553a
use common::primitives::{BlockHeight, Id, Idable};
use parity_scale_codec::{Codec, Decode, DecodeAll, Encode};
use storage::traits::{self, MapMut, MapRef, TransactionRo, TransactionRw};
use utxo::{BlockUndo, Utxo};

use crate::{
    BlockchainStorage, BlockchainStorageRead, BlockchainStorageWrite, Transactional, UndoRead,
    UndoWrite, UtxoRead, UtxoWrite,
};

mod well_known {
    use super::{Block, Codec, Id};

    /// Pre-defined database keys
    pub trait Entry {
        /// Key for this entry
        const KEY: &'static [u8];
        /// Value type for this entry
        type Value: Codec;
    }

    macro_rules! declare_entry {
        ($name:ident: $type:ty) => {
            pub struct $name;
            impl Entry for $name {
                const KEY: &'static [u8] = stringify!($name).as_bytes();
                type Value = $type;
            }
        };
    }

    declare_entry!(StoreVersion: u32);
    declare_entry!(BestBlockId: Id<Block>);
    declare_entry!(UtxosBestBlockId: Id<Block>);
}

storage::decl_schema! {
    // Database schema for blockchain storage
    Schema {
        // Storage for individual values.
        pub DBValue: Single,
        // Storage for blocks.
        pub DBBlock: Single,
        // Store tag for blocks indexes.
        pub DBBlockIndex: Single,
        // Storage for transaction indices.
        pub DBTxIndex: Single,
        // Storage for block IDs indexed by block height.
        pub DBBlockByHeight: Single,
        // Store for Utxo Entries
        pub DBUtxo: Single,
        // Store for BlockUndo
        pub DBBlockUndo: Single
    }
}

type StoreImpl = storage::Store<Schema>;
type RoTxImpl<'tx> = <StoreImpl as traits::Transactional<'tx, Schema>>::TransactionRo;
type RwTxImpl<'tx> = <StoreImpl as traits::Transactional<'tx, Schema>>::TransactionRw;

/// Persistent store for blockchain data
#[derive(Clone)]
pub struct Store(StoreImpl);

/// Store for blockchain data
impl Store {
    /// New empty storage
    pub fn new_empty() -> crate::Result<Self> {
        let mut store = Self(storage::Store::default());
        store.set_storage_version(1)?;
        Ok(store)
    }
}

impl<'tx> crate::Transactional<'tx> for Store {
    type TransactionRo = StoreTx<RoTxImpl<'tx>>;
    type TransactionRw = StoreTx<RwTxImpl<'tx>>;

    fn transaction_ro<'st: 'tx>(&'st self) -> Self::TransactionRo {
        StoreTx(traits::Transactional::transaction_ro(&self.0))
    }

    fn transaction_rw<'st: 'tx>(&'st self) -> Self::TransactionRw {
        StoreTx(traits::Transactional::transaction_rw(&self.0))
    }
}

impl BlockchainStorage for Store {}

macro_rules! delegate_to_transaction {
    ($(fn $f:ident $args:tt -> $ret:ty;)*) => {
        $(delegate_to_transaction!(@SELF [$f ($ret)] $args);)*
    };
    (@SELF $done:tt (&self $(, $($rest:tt)*)?)) => {
        delegate_to_transaction!(
            @BODY transaction_ro (Ok) $done ($($($rest)*)?)
        );
    };
    (@SELF $done:tt (&mut self $(, $($rest:tt)*)?)) => {
        delegate_to_transaction!(
            @BODY transaction_rw (storage::commit) mut $done ($($($rest)*)?)
        );
    };
    (@BODY $txfunc:ident ($commit:path) $($mut:ident)?
        [$f:ident ($ret:ty)]
        ($($arg:ident: $aty:ty),* $(,)?)
    ) => {
        fn $f(&$($mut)? self $(, $arg: $aty)*) -> $ret {
            #[allow(clippy::needless_question_mark)]
            self.$txfunc().run(|tx| $commit(tx.$f($($arg),*)?))
        }
    };
}

impl BlockchainStorageRead for Store {
    delegate_to_transaction! {
        fn get_storage_version(&self) -> crate::Result<u32>;
        fn get_best_block_id(&self) -> crate::Result<Option<Id<Block>>>;
        fn get_block_index(&self, id: &Id<Block>) -> crate::Result<Option<BlockIndex>>;
        fn get_block(&self, id: Id<Block>) -> crate::Result<Option<Block>>;

        fn get_mainchain_tx_index(
            &self,
            tx_id: &OutPointSourceId,
        ) -> crate::Result<Option<TxMainChainIndex>>;

        fn get_mainchain_tx_by_position(
            &self,
            tx_index: &TxMainChainPosition,
        ) -> crate::Result<Option<Transaction>>;

        fn get_block_id_by_height(
            &self,
            height: &BlockHeight,
        ) -> crate::Result<Option<Id<Block>>>;
    }
}

impl UtxoRead for Store {
    delegate_to_transaction! {
        fn get_utxo(&self, outpoint: &OutPoint) -> crate::Result<Option<Utxo>>;
        fn get_best_block_for_utxos(&self) -> crate::Result<Option<Id<Block>>>;
    }
}

impl UndoRead for Store {
    delegate_to_transaction! {
        fn get_undo_data(&self, id: Id<Block>) -> crate::Result<Option<BlockUndo>>;
    }
}

impl BlockchainStorageWrite for Store {
    delegate_to_transaction! {
        fn set_storage_version(&mut self, version: u32) -> crate::Result<()>;
        fn set_best_block_id(&mut self, id: &Id<Block>) -> crate::Result<()>;
        fn set_block_index(&mut self, block_index: &BlockIndex) -> crate::Result<()>;
        fn add_block(&mut self, block: &Block) -> crate::Result<()>;
        fn del_block(&mut self, id: Id<Block>) -> crate::Result<()>;

        fn set_mainchain_tx_index(
            &mut self,
            tx_id: &OutPointSourceId,
            tx_index: &TxMainChainIndex,
        ) -> crate::Result<()>;

        fn del_mainchain_tx_index(&mut self, tx_id: &OutPointSourceId) -> crate::Result<()>;

        fn set_block_id_at_height(
            &mut self,
            height: &BlockHeight,
            block_id: &Id<Block>,
        ) -> crate::Result<()>;

        fn del_block_id_at_height(&mut self, height: &BlockHeight) -> crate::Result<()>;
    }
}

impl UtxoWrite for Store {
    delegate_to_transaction! {
        fn add_utxo(&mut self, outpoint: &OutPoint, entry: Utxo) -> crate::Result<()>;
        fn del_utxo(&mut self, outpoint: &OutPoint) -> crate::Result<()>;
        fn set_best_block_for_utxos(&mut self, block_id: &Id<Block>) -> crate::Result<()>;
    }
}

impl UndoWrite for Store {
    delegate_to_transaction! {
        fn add_undo_data(&mut self, id: Id<Block>, undo: &BlockUndo) -> crate::Result<()>;
        fn del_undo_data(&mut self, id: Id<Block>) -> crate::Result<()>;
    }
}

/// A wrapper around a storage transaction type
pub struct StoreTx<T>(T);

/// Blockchain data storage transaction
impl<Tx: for<'a> traits::GetMapRef<'a, Schema>> BlockchainStorageRead for StoreTx<Tx> {
    fn get_storage_version(&self) -> crate::Result<u32> {
        self.read_value::<well_known::StoreVersion>().map(|v| v.unwrap_or_default())
    }

    fn get_block_index(&self, id: &Id<Block>) -> crate::Result<Option<BlockIndex>> {
        self.read::<DBBlockIndex, _, _>(id.as_ref())
    }

    /// Get the hash of the best block
    fn get_best_block_id(&self) -> crate::Result<Option<Id<Block>>> {
        self.read_value::<well_known::BestBlockId>()
    }

    fn get_block(&self, id: Id<Block>) -> crate::Result<Option<Block>> {
        self.read::<DBBlock, _, _>(id.as_ref())
    }

    fn get_mainchain_tx_index(
        &self,
        tx_id: &OutPointSourceId,
    ) -> crate::Result<Option<TxMainChainIndex>> {
        self.read::<DBTxIndex, _, _>(&tx_id.encode())
    }

    fn get_mainchain_tx_by_position(
        &self,
        tx_index: &TxMainChainPosition,
    ) -> crate::Result<Option<Transaction>> {
        let block_id = tx_index.get_block_id();
        match self.0.get::<DBBlock, _>().get(block_id.as_ref()) {
            Err(e) => Err(e.into()),
            Ok(None) => Ok(None),
            Ok(Some(block)) => {
                let begin = tx_index.get_byte_offset_in_block() as usize;
                let end = begin + tx_index.get_serialized_size() as usize;
                let tx = block.get(begin..end).expect("Transaction outside of block range");
                let tx = Transaction::decode_all(tx).expect("Invalid tx encoding in DB");
                Ok(Some(tx))
            }
        }
    }

    fn get_block_id_by_height(&self, height: &BlockHeight) -> crate::Result<Option<Id<Block>>> {
        self.read::<DBBlockByHeight, _, _>(&height.encode())
    }
}

/// Utxo data storage transaction
impl<Tx: for<'a> traits::GetMapRef<'a, Schema>> UtxoRead for StoreTx<Tx> {
    fn get_utxo(&self, outpoint: &OutPoint) -> crate::Result<Option<Utxo>> {
        self.read::<DBUtxo, _, _>(&outpoint.encode())
    }

    fn get_best_block_for_utxos(&self) -> crate::Result<Option<Id<Block>>> {
        self.read_value::<well_known::UtxosBestBlockId>()
    }
}

impl<Tx: for<'a> traits::GetMapRef<'a, Schema>> UndoRead for StoreTx<Tx> {
    fn get_undo_data(&self, id: Id<Block>) -> crate::Result<Option<BlockUndo>> {
        self.read::<DBBlockUndo, _, _>(id.as_ref())
    }
}

impl<Tx: for<'a> traits::GetMapMut<'a, Schema>> BlockchainStorageWrite for StoreTx<Tx> {
    fn set_storage_version(&mut self, version: u32) -> crate::Result<()> {
        self.write_value::<well_known::StoreVersion>(&version)
    }

    fn set_best_block_id(&mut self, id: &Id<Block>) -> crate::Result<()> {
        self.write_value::<well_known::BestBlockId>(id)
    }

    fn add_block(&mut self, block: &Block) -> crate::Result<()> {
        self.write::<DBBlock, _, _>(block.get_id().encode(), block)
    }

    fn del_block(&mut self, id: Id<Block>) -> crate::Result<()> {
        self.0.get_mut::<DBBlock, _>().del(id.as_ref()).map_err(Into::into)
    }

    fn set_block_index(&mut self, block_index: &BlockIndex) -> crate::Result<()> {
        self.write::<DBBlockIndex, _, _>(block_index.get_block_id().encode(), block_index)
    }

    fn set_mainchain_tx_index(
        &mut self,
        tx_id: &OutPointSourceId,
        tx_index: &TxMainChainIndex,
    ) -> crate::Result<()> {
        self.write::<DBTxIndex, _, _>(tx_id.encode(), tx_index)
    }

    fn del_mainchain_tx_index(&mut self, tx_id: &OutPointSourceId) -> crate::Result<()> {
        self.0.get_mut::<DBTxIndex, _>().del(&tx_id.encode()).map_err(Into::into)
    }

    fn set_block_id_at_height(
        &mut self,
        height: &BlockHeight,
        block_id: &Id<Block>,
    ) -> crate::Result<()> {
        self.write::<DBBlockByHeight, _, _>(height.encode(), block_id)
    }

    fn del_block_id_at_height(&mut self, height: &BlockHeight) -> crate::Result<()> {
        self.0.get_mut::<DBBlockByHeight, _>().del(&height.encode()).map_err(Into::into)
    }
}

impl<Tx: for<'a> traits::GetMapMut<'a, Schema>> UtxoWrite for StoreTx<Tx> {
    fn add_utxo(&mut self, outpoint: &OutPoint, entry: Utxo) -> crate::Result<()> {
        let key = outpoint.encode();
        self.write::<DBUtxo, _, _>(key, &entry)
    }

    fn del_utxo(&mut self, outpoint: &OutPoint) -> crate::Result<()> {
        let key = outpoint.encode();
        self.0.get_mut::<DBUtxo, _>().del(&key).map_err(Into::into)
    }

    fn set_best_block_for_utxos(&mut self, block_id: &Id<Block>) -> crate::Result<()> {
        self.write_value::<well_known::UtxosBestBlockId>(block_id)
    }
}

impl<Tx: for<'a> traits::GetMapMut<'a, Schema>> UndoWrite for StoreTx<Tx> {
    fn add_undo_data(&mut self, id: Id<Block>, undo: &BlockUndo) -> crate::Result<()> {
        self.write::<DBBlockUndo, _, _>(id.encode(), undo)
    }

    fn del_undo_data(&mut self, id: Id<Block>) -> crate::Result<()> {
        self.0.get_mut::<DBBlockUndo, _>().del(id.as_ref()).map_err(Into::into)
    }
}

impl<'a, Tx: traits::GetMapRef<'a, Schema>> StoreTx<Tx> {
    // Read a value from the database and decode it
    fn read<DBIdx, I, T>(&'a self, key: &[u8]) -> crate::Result<Option<T>>
    where
        DBIdx: storage::schema::DBIndex<Kind = storage::schema::Single>,
        Schema: storage::schema::HasDBIndex<DBIdx, I>,
        T: Decode,
    {
        let col = self.0.get::<DBIdx, I>();
        let data = col.get(key).map_err(crate::Error::from)?;
        Ok(data.map(|d| T::decode_all(d).expect("Cannot decode a database value")))
    }

    // Read a value for a well-known entry
    fn read_value<E: well_known::Entry>(&'a self) -> crate::Result<Option<E::Value>> {
        self.read::<DBValue, _, _>(E::KEY)
    }
}

impl<'a, Tx: traits::GetMapMut<'a, Schema>> StoreTx<Tx> {
    // Encode a value and write it to the database
    fn write<DBIdx, I, T>(&'a mut self, key: Vec<u8>, value: &T) -> crate::Result<()>
    where
        DBIdx: storage::schema::DBIndex<Kind = storage::schema::Single>,
        Schema: storage::schema::HasDBIndex<DBIdx, I>,
        T: Encode,
    {
        self.0.get_mut::<DBIdx, I>().put(key, value.encode()).map_err(Into::into)
    }

    // Write a value for a well-known entry
    fn write_value<E: well_known::Entry>(&'a mut self, val: &E::Value) -> crate::Result<()> {
        self.write::<DBValue, _, _>(E::KEY.to_vec(), val)
    }
}

impl<T: traits::TransactionRw<Error = storage::Error>> traits::TransactionRw for StoreTx<T> {
    type Error = crate::Error;

    fn commit(self) -> crate::Result<()> {
        self.0.commit().map_err(Into::into)
    }

    fn abort(self) -> crate::Result<()> {
        self.0.abort().map_err(Into::into)
    }
}

impl<T: traits::TransactionRo<Error = storage::Error>> traits::TransactionRo for StoreTx<T> {
    type Error = crate::Error;

    fn finalize(self) -> crate::Result<()> {
        self.0.finalize().map_err(Into::into)
    }
}

#[cfg(test)]
pub(crate) mod test {
    use super::*;
    use common::chain::{Destination, TxOutput};
    use common::primitives::{Amount, H256};
    use crypto::random::{make_pseudo_rng, Rng};
    use utxo::{BlockUndo, TxUndo};

    #[test]
    fn test_storage_get_default_version_in_tx() {
        common::concurrency::model(|| {
            let store = Store::new_empty().unwrap();
            let vtx = store.transaction_ro().run(|tx| tx.get_storage_version()).unwrap();
            let vst = store.get_storage_version().unwrap();
            assert_eq!(vtx, 1, "Default storage version wrong");
            assert_eq!(vtx, vst, "Transaction and non-transaction inconsistency");
        })
    }

    #[test]
    #[cfg(not(loom))]
    fn test_storage_manipulation() {
        use common::{
            chain::{block::ConsensusData, SpendablePosition},
            primitives::H256,
        };

        // Prepare some test data
        let tx0 = Transaction::new(0xaabbccdd, vec![], vec![], 12).unwrap();
        let tx1 = Transaction::new(0xbbccddee, vec![], vec![], 34).unwrap();
        let block0 = Block::new(
            vec![tx0.clone()],
            Some(Id::new(&H256::default())),
            12,
            ConsensusData::None,
        )
        .unwrap();
        let block1 = Block::new(
            vec![tx1.clone()],
            Some(Id::new(&block0.get_id().get())),
            34,
            ConsensusData::None,
        )
        .unwrap();

        // Set up the store
        let mut store = Store::new_empty().unwrap();

        // Storage version manipulation
        assert_eq!(store.get_storage_version(), Ok(1));
        assert_eq!(store.set_storage_version(2), Ok(()));
        assert_eq!(store.get_storage_version(), Ok(2));

        // Storte is now empty, the block is not there
        assert_eq!(store.get_block(block0.get_id()), Ok(None));

        // Insert the first block and check it is there
        assert_eq!(store.add_block(&block0), Ok(()));
        assert_eq!(&store.get_block(block0.get_id()).unwrap().unwrap(), &block0);

        // Insert, remove, and reinsert the second block
        assert_eq!(store.get_block(block1.get_id()), Ok(None));
        assert_eq!(store.add_block(&block1), Ok(()));
        assert_eq!(&store.get_block(block0.get_id()).unwrap().unwrap(), &block0);
        assert_eq!(store.del_block(block1.get_id()), Ok(()));
        assert_eq!(store.get_block(block1.get_id()), Ok(None));
        assert_eq!(store.add_block(&block1), Ok(()));
        assert_eq!(&store.get_block(block0.get_id()).unwrap().unwrap(), &block0);

        // Test the transaction extraction from a block
        let enc_tx0 = tx0.encode();
        let enc_block0 = block0.encode();
        let offset_tx0 = enc_block0
            .windows(enc_tx0.len())
            .enumerate()
            .find_map(|(i, d)| (d == enc_tx0).then(|| i))
            .unwrap();
        assert!(
            &enc_block0[offset_tx0..].starts_with(&enc_tx0),
            "Transaction format has changed, adjust the offset in this test",
        );
        let pos_tx0 =
            TxMainChainPosition::new(block0.get_id(), offset_tx0 as u32, enc_tx0.len() as u32);
        assert_eq!(
            &store.get_mainchain_tx_by_position(&pos_tx0).unwrap().unwrap(),
            &tx0
        );

        // Test setting and retrieving best chain id
        assert_eq!(store.get_best_block_id(), Ok(None));
        assert_eq!(store.set_best_block_id(&block0.get_id()), Ok(()));
        assert_eq!(store.get_best_block_id(), Ok(Some(block0.get_id())));
        assert_eq!(store.set_best_block_id(&block1.get_id()), Ok(()));
        assert_eq!(store.get_best_block_id(), Ok(Some(block1.get_id())));

        // Chain index operations
        let idx_tx0 = TxMainChainIndex::new(pos_tx0.into(), 1).expect("Tx index creation failed");
        let out_id_tx0 = OutPointSourceId::from(tx0.get_id());
        assert_eq!(store.get_mainchain_tx_index(&out_id_tx0), Ok(None));
        assert_eq!(store.set_mainchain_tx_index(&out_id_tx0, &idx_tx0), Ok(()));
        assert_eq!(
            store.get_mainchain_tx_index(&out_id_tx0),
            Ok(Some(idx_tx0.clone()))
        );
        assert_eq!(store.del_mainchain_tx_index(&out_id_tx0), Ok(()));
        assert_eq!(store.get_mainchain_tx_index(&out_id_tx0), Ok(None));
        assert_eq!(store.set_mainchain_tx_index(&out_id_tx0, &idx_tx0), Ok(()));

        // Retrieve transactions by ID using the index
        assert_eq!(
            store.get_mainchain_tx_index(&OutPointSourceId::from(tx1.get_id())),
            Ok(None)
        );
        if let Ok(Some(index)) = store.get_mainchain_tx_index(&out_id_tx0) {
            if let SpendablePosition::Transaction(ref p) = index.get_position() {
                assert_eq!(store.get_mainchain_tx_by_position(p), Ok(Some(tx0)));
            } else {
                unreachable!();
            };
        } else {
            unreachable!();
        }
    }

    #[test]
    fn get_set_transactions() {
        common::concurrency::model(|| {
            // Set up the store and initialize the version to 2
            let mut store = Store::new_empty().unwrap();
            assert_eq!(store.set_storage_version(2), Ok(()));

            // Concurrently bump version and run a transactiomn that reads the version twice.
            let thr1 = {
                let store = Store::clone(&store);
                common::thread::spawn(move || {
                    let _ = store.transaction_rw().run(|tx| {
                        let v = tx.get_storage_version()?;
                        tx.set_storage_version(v + 1)?;
                        storage::commit(())
                    });
                })
            };
            let thr0 = {
                let store = Store::clone(&store);
                common::thread::spawn(move || {
                    let tx_result = store.transaction_ro().run(|tx| {
                        let v1 = tx.get_storage_version()?;
                        let v2 = tx.get_storage_version()?;
                        assert!([2, 3].contains(&v1));
                        assert_eq!(v1, v2, "Version query in a transaction inconsistent");
                        Ok(())
                    });
                    assert!(tx_result.is_ok());
                })
            };

            let _ = thr0.join();
            let _ = thr1.join();
            assert_eq!(store.get_storage_version(), Ok(3));
        })
    }

    #[test]
    fn test_storage_transactions() {
        common::concurrency::model(|| {
            // Set up the store and initialize the version to 2
            let mut store = Store::new_empty().unwrap();
            assert_eq!(store.set_storage_version(2), Ok(()));

            // Concurrently bump version by 3 and 5 in two separate threads
            let thr0 = {
                let store = Store::clone(&store);
                common::thread::spawn(move || {
                    let tx_result = store.transaction_rw().run(|tx| {
                        let v = tx.get_storage_version()?;
                        tx.set_storage_version(v + 3)?;
                        storage::commit(())
                    });
                    assert!(tx_result.is_ok());
                })
            };
            let thr1 = {
                let store = Store::clone(&store);
                common::thread::spawn(move || {
                    let tx_result = store.transaction_rw().run(|tx| {
                        let v = tx.get_storage_version()?;
                        tx.set_storage_version(v + 5)?;
                        storage::commit(())
                    });
                    assert!(tx_result.is_ok());
                })
            };

            let _ = thr0.join();
            let _ = thr1.join();
            assert_eq!(store.get_storage_version(), Ok(10));
        })
    }

    #[test]
    fn test_storage_transactions_with_result_check() {
        common::concurrency::model(|| {
            // Set up the store and initialize the version to 2
            let mut store = Store::new_empty().unwrap();
            assert_eq!(store.set_storage_version(2), Ok(()));

            // Concurrently bump version by 3 and 5 in two separate threads
            let thr0 = {
                let store = Store::clone(&store);
                common::thread::spawn(move || {
                    let mut tx = store.transaction_rw();
                    let v = tx.get_storage_version().unwrap();
                    assert!(tx.set_storage_version(v + 3).is_ok());
                    assert!(tx.commit().is_ok());
                })
            };
            let thr1 = {
                let store = Store::clone(&store);
                common::thread::spawn(move || {
                    let mut tx = store.transaction_rw();
                    let v = tx.get_storage_version().unwrap();
                    assert!(tx.set_storage_version(v + 5).is_ok());
                    assert!(tx.commit().is_ok());
                })
            };

            let _ = thr0.join();
            let _ = thr1.join();
            assert_eq!(store.get_storage_version(), Ok(10));
        })
    }

    /// returns a tuple of utxo and outpoint, for testing.
    fn create_rand_utxo(block_height: u64) -> Utxo {
        // just a random value generated, and also a random `is_block_reward` value.
        let rng = make_pseudo_rng().gen_range(0..(u128::MAX - 1));
        let output = TxOutput::new(Amount::new(rng), Destination::PublicKey);
        let is_block_reward = rng % 3 == 0;

        // generate utxo
        let utxo = Utxo::new(output, is_block_reward, BlockHeight::new(block_height));
        utxo
    }

    /// returns a block undo with random utxos and TxUndos.
    ///
    /// # Arguments
    /// `max_lim_of_utxos` - sets the maximum limit of utxos of a random TxUndo.
    /// `max_lim_of_tx_undos` - the maximum limit of TxUndos in the BlockUndo.
    pub fn create_rand_block_undo(
        max_lim_of_utxos: u8,
        max_lim_of_tx_undos: u8,
        block_height: BlockHeight,
    ) -> BlockUndo {
        let mut counter: u64 = 0;

        let mut block_undo: Vec<TxUndo> = vec![];

        let undo_rng = make_pseudo_rng().gen_range(1..max_lim_of_tx_undos);
        for _ in 0..undo_rng {
            let mut tx_undo = vec![];

            let utxo_rng = make_pseudo_rng().gen_range(1..max_lim_of_utxos);
            for i in 0..utxo_rng {
                counter += u64::from(i);

                tx_undo.push(create_rand_utxo(counter));
            }

            block_undo.push(TxUndo::new(tx_undo));
        }

        BlockUndo::new(block_undo, block_height)
    }

    #[test]
    fn undo_test() {
        let block_undo0 = create_rand_block_undo(10, 5, BlockHeight::new(1));
        // create id:
        let id0: Id<Block> = Id::new(&H256::random());

        // set up the store
        let mut store = Store::new_empty().unwrap();

        // store is empty, so no undo data should be found.
        assert_eq!(store.get_undo_data(id0.clone()), Ok(None));

        // add undo data and check if it is there
        assert_eq!(store.add_undo_data(id0.clone(), &block_undo0), Ok(()));
        assert_eq!(
            store.get_undo_data(id0.clone()).unwrap().unwrap(),
            block_undo0.clone()
        );

        // insert, remove, and reinsert the next block_undo

        let block_undo1 = create_rand_block_undo(5, 10, BlockHeight::new(2));
        // create id:
        let id1: Id<Block> = Id::new(&H256::random());

        assert_eq!(store.get_undo_data(id1.clone()), Ok(None));
        assert_eq!(store.add_undo_data(id1.clone(), &block_undo1), Ok(()));
        assert_eq!(
            store.get_undo_data(id0.clone()).unwrap().unwrap(),
            block_undo0.clone()
        );
        assert_eq!(store.del_undo_data(id1.clone()), Ok(()));
        assert_eq!(store.get_undo_data(id1.clone()), Ok(None));
        assert_eq!(
            store.get_undo_data(id0.clone()).unwrap().unwrap(),
            block_undo0.clone()
        );
        assert_eq!(store.add_undo_data(id1.clone(), &block_undo1), Ok(()));
        assert_eq!(
            store.get_undo_data(id1.clone()).unwrap().unwrap(),
            block_undo1.clone()
        );
    }
}<|MERGE_RESOLUTION|>--- conflicted
+++ resolved
@@ -1,11 +1,8 @@
 use common::chain::block::block_index::BlockIndex;
 use common::chain::block::Block;
 use common::chain::transaction::{Transaction, TxMainChainIndex, TxMainChainPosition};
-<<<<<<< HEAD
 use common::chain::OutPoint;
-=======
 use common::chain::OutPointSourceId;
->>>>>>> 323c553a
 use common::primitives::{BlockHeight, Id, Idable};
 use parity_scale_codec::{Codec, Decode, DecodeAll, Encode};
 use storage::traits::{self, MapMut, MapRef, TransactionRo, TransactionRw};
@@ -630,9 +627,9 @@
     /// returns a tuple of utxo and outpoint, for testing.
     fn create_rand_utxo(block_height: u64) -> Utxo {
         // just a random value generated, and also a random `is_block_reward` value.
-        let rng = make_pseudo_rng().gen_range(0..(u128::MAX - 1));
-        let output = TxOutput::new(Amount::new(rng), Destination::PublicKey);
-        let is_block_reward = rng % 3 == 0;
+        let random_value = make_pseudo_rng().gen_range(0..(u128::MAX - 1));
+        let output = TxOutput::new(Amount::from_atoms(random_value), Destination::PublicKey);
+        let is_block_reward = random_value % 3 == 0;
 
         // generate utxo
         let utxo = Utxo::new(output, is_block_reward, BlockHeight::new(block_height));
