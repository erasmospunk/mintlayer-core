// Copyright (c) 2022 RBB S.r.l
// opensource@mintlayer.org
// SPDX-License-Identifier: MIT
// Licensed under the MIT License;
// you may not use this file except in compliance with the License.
// You may obtain a copy of the License at
//
// https://github.com/mintlayer/mintlayer-core/blob/master/LICENSE
//
// Unless required by applicable law or agreed to in writing, software
// distributed under the License is distributed on an "AS IS" BASIS,
// WITHOUT WARRANTIES OR CONDITIONS OF ANY KIND, either express or implied.
// See the License for the specific language governing permissions and
// limitations under the License.

pub mod simulation;
pub mod simulation_with_undo;
pub mod test_helper;

pub struct EmptyUtxosView {
    best_block_hash: Id<GenBlock>,
}

impl UtxosView for EmptyUtxosView {
    fn utxo(&self, _outpoint: &OutPoint) -> Option<Utxo> {
        None
    }

    fn has_utxo(&self, _outpoint: &OutPoint) -> bool {
        false
    }

    fn best_block_hash(&self) -> Id<GenBlock> {
        self.best_block_hash
    }

    fn estimated_size(&self) -> Option<usize> {
        None
    }
}

pub fn empty_test_utxos_view(best_block_hash: Id<GenBlock>) -> Box<dyn UtxosView> {
    Box::new(EmptyUtxosView { best_block_hash })
}

use crate::{
    flush_to_base,
    tests::test_helper::{
        create_tx_outputs,
        Presence::{self, *},
    },
    utxo_entry::{IsDirty, IsFresh, UtxoEntry},
    ConsumedUtxoCache,
    Error::{self, *},
    FlushableUtxoView, Utxo, UtxoSource, UtxosCache, UtxosTxUndo, UtxosView,
};
use common::{
    chain::{
        block::{
            consensus_data::{PoSData, PoWData},
            timestamp::BlockTimestamp,
            Block, BlockReward, ConsensusData,
        },
        signature::inputsig::InputWitness,
        tokens::OutputValue,
        Destination, GenBlock, OutPoint, OutPointSourceId, OutputPurpose, Transaction, TxInput,
        TxOutput,
    },
    primitives::{Amount, BlockHeight, Compact, Id, Idable, H256},
};
<<<<<<< HEAD
use crypto::random::{seq, CryptoRng, Rng};
=======
use crypto::{
    random::{seq, Rng},
    vrf::{transcript::TranscriptAssembler, VRFKeyKind},
};
>>>>>>> f175389a
use itertools::Itertools;
use rstest::rstest;
use std::collections::BTreeMap;
use test_utils::random::{make_seedable_rng, Seed};

/// Checks `add_utxo` method behavior.
/// # Arguments
/// `cache_presence` - initial state of the cache
/// `cache_flags` - The flags of the existing utxo entry for testing
/// `possible_overwrite` - to set the `possible_overwrite` of the `add_utxo` method
/// `result_flags` - the result ( dirty/not, fresh/not ) after calling the `add_utxo` method.
/// `op_result` - the result of calling `add_utxo` method, whether it succeeded or not.
fn check_add_utxo(
    rng: &mut (impl Rng + CryptoRng),
    cache_presence: Presence,
    cache_flags: Option<(IsFresh, IsDirty)>,
    possible_overwrite: bool,
    result_flags: Option<(IsFresh, IsDirty)>,
    op_result: Result<(), Error>,
) {
    let test_view = empty_test_utxos_view(H256::zero().into());
    let mut cache = UtxosCache::new(&test_view);
    let (_, outpoint) =
        test_helper::insert_single_entry(rng, &mut cache, cache_presence, cache_flags, None);

    // perform the add_utxo.
    let (utxo, _) = test_helper::create_utxo(rng, 0);
    let add_result = cache.add_utxo(&outpoint, utxo, possible_overwrite);

    assert_eq!(add_result, op_result);

    if add_result.is_ok() {
        let key = &outpoint;
        let ret_value = cache.utxos.get(key);

        test_helper::check_flags(ret_value, result_flags, false);
    }
}

/// Checks `spend_utxo` method behavior.
/// # Arguments
/// `parent_presence` - initial state of the parent cache.
/// `cache_presence` - initial state of the cache.
/// `cache_flags` - The flags of a utxo entry in a cache.
/// `result_flags` - the result ( dirty/not, fresh/not ) after performing `spend_utxo`.
fn check_spend_utxo(
    rng: &mut (impl Rng + CryptoRng),
    parent_presence: Presence,
    cache_presence: Presence,
    cache_flags: Option<(IsFresh, IsDirty)>,
    mut spend_result: Result<(), Error>,
    result_flags: Option<(IsFresh, IsDirty)>,
) {
    // initialize the parent cache.
    let mut parent = UtxosCache::new(empty_test_utxos_view(H256::zero().into()));
    let (_, parent_outpoint) = test_helper::insert_single_entry(
        rng,
        &mut parent,
        parent_presence,
        // parent flags are irrelevant, but this combination can be used for both spent/unspent
        Some((IsFresh::No, IsDirty::Yes)),
        None,
    );

    // initialize the child cache
    let mut child = match parent_presence {
        Absent => UtxosCache::new(empty_test_utxos_view(H256::zero().into())),
        _ => {
            let parent: Box<dyn UtxosView> = Box::new(parent);
            UtxosCache::new(parent)
        }
    };

    let (_, child_outpoint) = test_helper::insert_single_entry(
        rng,
        &mut child,
        cache_presence,
        cache_flags,
        Some(parent_outpoint),
    );

    // patch the spend result in case it's a double spend with proper outpoint
    // which cannot be known beforehand
    spend_result = spend_result.map_err(|err| match err {
        UtxoAlreadySpent(_) => UtxoAlreadySpent(child_outpoint.tx_id()),
        _ => err,
    });

    // perform the spend_utxo
    let res = child.spend_utxo(&child_outpoint);

    assert_eq!(spend_result.map(|_| ()), res.map(|_| ()));

    let key = &child_outpoint;
    let ret_value = child.utxos.get(key);

    test_helper::check_flags(ret_value, result_flags, true);
}

/// Checks `batch_write` method behavior.
/// # Arguments
/// `parent_presence` - initial state of the parent cache.
/// `parent_flags` - The flags of a utxo entry in the parent. None if the parent is empty.
/// `child_presence` - To determine whether or not a utxo entry will be written to parent.
/// `child_flags` - The flags of a utxo entry indicated by the `child_presence`. None if presence is Absent.
/// `result` - The result of the parent after performing the `batch_write`.
/// `result_flags` - the pair of `result`, indicating whether it is dirty/not, fresh/not or nothing at all.
fn check_write_utxo(
    rng: &mut (impl Rng + CryptoRng),
    parent_presence: Presence,
    child_presence: Presence,
    result: Result<Presence, Error>,
    parent_flags: Option<(IsFresh, IsDirty)>,
    child_flags: Option<(IsFresh, IsDirty)>,
    result_flags: Option<(IsFresh, IsDirty)>,
) {
    //initialize the parent cache
    let test_view = empty_test_utxos_view(H256::zero().into());
    let mut parent = UtxosCache::new(&test_view);
    let (_, outpoint) =
        test_helper::insert_single_entry(rng, &mut parent, parent_presence, parent_flags, None);
    let key = &outpoint;

    // prepare the map for batch write.
    let mut single_entry_map = BTreeMap::new();

    // inserts utxo in the map
    if let Some((is_fresh, is_dirty)) = child_flags {
        match child_presence {
            Absent => {
                panic!("Please use `Present` or `Spent` presence when child flags are specified.");
            }
            Present => {
                let (utxo, _) = test_helper::create_utxo(rng, 0);
                let entry = UtxoEntry::new(Some(utxo), is_fresh, is_dirty);
                single_entry_map.insert(key.clone(), entry);
            }
            Spent => {
                let entry = UtxoEntry::new(None, is_fresh, is_dirty);
                single_entry_map.insert(key.clone(), entry);
            }
        }
    }

    // perform batch write
    let single_entry_cache = ConsumedUtxoCache {
        container: single_entry_map,
        best_block: Id::new(H256::random_using(rng)),
    };
    let res = parent.batch_write(single_entry_cache);
    let entry = parent.utxos.get(key);

    match result {
        Ok(result_presence) => {
            match result_presence {
                Absent => {
                    // no need to check for the flags, it's empty.
                    assert!(entry.is_none());
                }
                other => test_helper::check_flags(entry, result_flags, !(other == Present)),
            }
        }
        Err(e) => {
            assert_eq!(res, Err(e));
        }
    }
}

/// Checks the `get_mut_utxo` method behavior.
fn check_get_mut_utxo(
    rng: &mut (impl Rng + CryptoRng),
    parent_presence: Presence,
    cache_presence: Presence,
    result_presence: Presence,
    cache_flags: Option<(IsFresh, IsDirty)>,
    result_flags: Option<(IsFresh, IsDirty)>,
) {
    let mut parent = UtxosCache::new(empty_test_utxos_view(H256::zero().into()));
    let (parent_utxo, parent_outpoint) = test_helper::insert_single_entry(
        rng,
        &mut parent,
        parent_presence,
        // parent flags are irrelevant, but this combination can be used for both spent/unspent
        Some((IsFresh::No, IsDirty::Yes)),
        None,
    );

    let mut child = match parent_presence {
        Absent => UtxosCache::new(empty_test_utxos_view(H256::zero().into())),
        _ => {
            let parent: Box<dyn UtxosView> = Box::new(parent);
            UtxosCache::new(parent)
        }
    };
    let (child_utxo, child_outpoint) = test_helper::insert_single_entry(
        rng,
        &mut child,
        cache_presence,
        cache_flags,
        Some(parent_outpoint),
    );
    let key = &child_outpoint;

    let mut expected_utxo: Option<Utxo> = None;
    {
        // perform the get_mut_utxo
        let utxo_opt = child.get_mut_utxo(&child_outpoint);

        if let Some(utxo) = utxo_opt {
            match cache_presence {
                Absent => {
                    // utxo should be similar to the parent's.
                    assert_eq!(&parent_utxo, utxo);
                }
                _ => {
                    // utxo should be similar to the child's.
                    assert_eq!(&child_utxo, utxo);
                }
            }

            // let's try to update the utxo.
            let old_height_num = match utxo.source() {
                UtxoSource::Blockchain(h) => h,
                UtxoSource::Mempool => panic!("Unexpected arm"),
            };
            let new_height_num =
                old_height_num.checked_add(1).expect("should be able to increment");
            let new_height = UtxoSource::Blockchain(new_height_num);

            utxo.set_height(new_height.clone());
            assert_eq!(new_height, *utxo.source());
            assert_eq!(
                new_height_num,
                utxo.source().blockchain_height().expect("Must be a height")
            );
            expected_utxo = Some(utxo.clone());
        }
    }

    let entry = child.utxos.get(key);
    match result_presence {
        Absent => {
            assert!(entry.is_none());
        }
        other => {
            // check whether the update actually happened.
            if let Some(expected_utxo) = expected_utxo {
                let actual_utxo_entry = &entry.expect("should have an existing entry");
                let actual_utxo = actual_utxo_entry.utxo().expect("should have an existing utxo.");
                assert_eq!(expected_utxo, *actual_utxo);
            }
            test_helper::check_flags(entry, result_flags, !(other == Present))
        }
    }
}

#[rstest]
#[trace]
#[case(Seed::from_entropy())]
#[rustfmt::skip]
fn add_utxo_test(#[case] seed: Seed) {
    let mut rng = make_seedable_rng(seed);
    /*
                             CACHE      CACHE Flags                       Possible    RESULT flags                RESULT of `add_utxo` method
                             PRESENCE                                     Overwrite
    */
    check_add_utxo(&mut rng, Absent,  None,                               false, Some((IsFresh::Yes, IsDirty::Yes)), Ok(()));
    check_add_utxo(&mut rng, Absent,  None,                               true,  Some((IsFresh::No, IsDirty::Yes)),  Ok(()));

    check_add_utxo(&mut rng, Spent,   Some((IsFresh::Yes, IsDirty::No)),  false, Some((IsFresh::Yes, IsDirty::Yes)), Ok(()));
    check_add_utxo(&mut rng, Spent,   Some((IsFresh::Yes, IsDirty::No)),  true,  Some((IsFresh::Yes, IsDirty::Yes)), Ok(()));

    check_add_utxo(&mut rng, Spent,   Some((IsFresh::No, IsDirty::Yes)),  false, Some((IsFresh::No, IsDirty::Yes)),  Ok(()));
    check_add_utxo(&mut rng, Spent,   Some((IsFresh::No, IsDirty::Yes)),  true,  Some((IsFresh::No, IsDirty::Yes)),  Ok(()));

    check_add_utxo(&mut rng, Present, Some((IsFresh::No, IsDirty::No)),   false, None,                               Err(OverwritingUtxo));
    check_add_utxo(&mut rng, Present, Some((IsFresh::No, IsDirty::No)),   true,  Some((IsFresh::No, IsDirty::Yes)),  Ok(()));

    check_add_utxo(&mut rng, Present, Some((IsFresh::No, IsDirty::Yes)),  false, None,                               Err(OverwritingUtxo));
    check_add_utxo(&mut rng, Present, Some((IsFresh::No, IsDirty::Yes)),  true,  Some((IsFresh::No, IsDirty::Yes)),  Ok(()));

    check_add_utxo(&mut rng, Present, Some((IsFresh::Yes, IsDirty::Yes)), false, None,                               Err(OverwritingUtxo));
    check_add_utxo(&mut rng, Present, Some((IsFresh::Yes, IsDirty::Yes)), true,  Some((IsFresh::Yes, IsDirty::Yes)), Ok(()));
}

#[rstest]
#[trace]
#[case(Seed::from_entropy())]
#[rustfmt::skip]
fn spend_utxo_test(#[case] seed: Seed) {
    let mut rng = make_seedable_rng(seed);
    // just a dummy id for the compiler
    let id = OutPointSourceId::Transaction(Id::new(H256::random_using(&mut rng)));
    /*
                              PARENT     CACHE
                              PRESENCE   PRESENCE  CACHE Flags          RESULT                       RESULT Flags
    */
    check_spend_utxo(&mut rng, Absent,  Absent,  None,                               Err(Error::NoUtxoFound),                  None);
    check_spend_utxo(&mut rng, Absent,  Spent,   Some((IsFresh::Yes, IsDirty::No)),  Err(Error::UtxoAlreadySpent(id.clone())), None);
    check_spend_utxo(&mut rng, Absent,  Spent,   Some((IsFresh::No, IsDirty::Yes)),  Err(Error::UtxoAlreadySpent(id.clone())), Some((IsFresh::No, IsDirty::Yes)));
    check_spend_utxo(&mut rng, Absent,  Present, Some((IsFresh::No, IsDirty::No)),   Ok(()),                                   Some((IsFresh::No, IsDirty::Yes)));
    check_spend_utxo(&mut rng, Absent,  Present, Some((IsFresh::No, IsDirty::Yes)),  Ok(()),                                   Some((IsFresh::No, IsDirty::Yes)));
    check_spend_utxo(&mut rng, Absent,  Present, Some((IsFresh::Yes, IsDirty::Yes)), Ok(()),                                   None);
    check_spend_utxo(&mut rng, Spent,   Absent,  None,                               Err(Error::NoUtxoFound),                  None);
    check_spend_utxo(&mut rng, Spent,   Absent,  Some((IsFresh::Yes, IsDirty::No)),  Err(Error::NoUtxoFound),                  None);
    check_spend_utxo(&mut rng, Spent,   Present, Some((IsFresh::No, IsDirty::No)),   Ok(()),                                   Some((IsFresh::No, IsDirty::Yes)));
    check_spend_utxo(&mut rng, Spent,   Present, Some((IsFresh::No, IsDirty::Yes)),  Ok(()),                                   Some((IsFresh::No, IsDirty::Yes)));
    check_spend_utxo(&mut rng, Spent,   Present, Some((IsFresh::Yes, IsDirty::Yes)), Ok(()),                                   None);
    check_spend_utxo(&mut rng, Present, Absent,  None,                               Ok(()),                                   Some((IsFresh::No, IsDirty::Yes)));
    check_spend_utxo(&mut rng, Present, Spent,   Some((IsFresh::Yes, IsDirty::No)),  Err(Error::UtxoAlreadySpent(id.clone())), None);
    check_spend_utxo(&mut rng, Present, Spent,   Some((IsFresh::No, IsDirty::Yes)),  Err(Error::UtxoAlreadySpent(id)),         Some((IsFresh::No, IsDirty::Yes)));
    check_spend_utxo(&mut rng, Present, Present, Some((IsFresh::No, IsDirty::No)),   Ok(()),                                   Some((IsFresh::No, IsDirty::Yes)));
    check_spend_utxo(&mut rng, Present, Present, Some((IsFresh::No, IsDirty::Yes)),  Ok(()),                                   Some((IsFresh::No, IsDirty::Yes)));
    check_spend_utxo(&mut rng, Present, Present, Some((IsFresh::Yes, IsDirty::Yes)), Ok(()),                                   None);
}

#[rstest]
#[trace]
#[case(Seed::from_entropy())]
#[rustfmt::skip]
fn batch_write_test(#[case] seed: Seed) {
    let mut rng = make_seedable_rng(seed);
    /*
                              PARENT     CACHE     RESULT
                              PRESENCE   PRESENCE  PRESENCE                    PARENT Flags                        CACHE Flags                          RESULT Flags
    */
    check_write_utxo(&mut rng, Absent,  Absent,   Ok(Absent),                  None,                               None,                               None);
    check_write_utxo(&mut rng, Absent,  Spent ,   Ok(Spent),                   None,                               Some((IsFresh::No, IsDirty::Yes)),  Some((IsFresh::No, IsDirty::Yes)));
    check_write_utxo(&mut rng, Absent,  Present,  Ok(Present),                 None,                               Some((IsFresh::No, IsDirty::Yes)),  Some((IsFresh::No, IsDirty::Yes)));
    check_write_utxo(&mut rng, Absent,  Present,  Ok(Present),                 None,                               Some((IsFresh::Yes, IsDirty::Yes)), Some((IsFresh::Yes, IsDirty::Yes)));
    check_write_utxo(&mut rng, Spent ,  Absent,   Ok(Spent),                   Some((IsFresh::Yes, IsDirty::No)),  None,                               Some((IsFresh::Yes, IsDirty::No)));
    check_write_utxo(&mut rng, Spent ,  Absent,   Ok(Spent),                   Some((IsFresh::No, IsDirty::Yes)),  None,                               Some((IsFresh::No, IsDirty::Yes)));
    check_write_utxo(&mut rng, Spent ,  Spent ,   Ok(Absent),                  Some((IsFresh::Yes, IsDirty::No)),  Some((IsFresh::No, IsDirty::Yes)),  None);
    check_write_utxo(&mut rng, Spent ,  Spent ,   Ok(Spent),                   Some((IsFresh::No, IsDirty::Yes)),  Some((IsFresh::No, IsDirty::Yes)),  Some((IsFresh::No, IsDirty::Yes)));
    check_write_utxo(&mut rng, Spent ,  Present,  Ok(Present),                 Some((IsFresh::Yes, IsDirty::No)),  Some((IsFresh::No, IsDirty::Yes)),  Some((IsFresh::Yes, IsDirty::Yes)));
    check_write_utxo(&mut rng, Spent ,  Present,  Ok(Present),                 Some((IsFresh::Yes, IsDirty::No)),  Some((IsFresh::Yes, IsDirty::Yes)), Some((IsFresh::Yes, IsDirty::Yes)));
    check_write_utxo(&mut rng, Spent ,  Present,  Ok(Present),                 Some((IsFresh::No, IsDirty::Yes)),  Some((IsFresh::No, IsDirty::Yes)),  Some((IsFresh::No, IsDirty::Yes)));
    check_write_utxo(&mut rng, Spent ,  Present,  Ok(Present),                 Some((IsFresh::No, IsDirty::Yes)),  Some((IsFresh::Yes, IsDirty::Yes)), Some((IsFresh::No, IsDirty::Yes)));
    check_write_utxo(&mut rng, Present, Absent,   Ok(Present),                 Some((IsFresh::No, IsDirty::No)),   None,                               Some((IsFresh::No, IsDirty::No)));
    check_write_utxo(&mut rng, Present, Absent,   Ok(Present),                 Some((IsFresh::No, IsDirty::Yes)),  None,                               Some((IsFresh::No, IsDirty::Yes)));
    check_write_utxo(&mut rng, Present, Absent,   Ok(Present),                 Some((IsFresh::Yes, IsDirty::Yes)), None ,                              Some((IsFresh::Yes, IsDirty::Yes)));
    check_write_utxo(&mut rng, Present, Spent ,   Ok(Spent),                   Some((IsFresh::No, IsDirty::No)),   Some((IsFresh::No, IsDirty::Yes)),  Some((IsFresh::No, IsDirty::Yes)));
    check_write_utxo(&mut rng, Present, Spent ,   Ok(Spent),                   Some((IsFresh::No, IsDirty::Yes)),  Some((IsFresh::No, IsDirty::Yes)),  Some((IsFresh::No, IsDirty::Yes)));
    check_write_utxo(&mut rng, Present, Spent ,   Ok(Absent),                  Some((IsFresh::Yes, IsDirty::Yes)), Some((IsFresh::No, IsDirty::Yes)),  None);
    check_write_utxo(&mut rng, Present, Present,  Ok(Present),                 Some((IsFresh::No, IsDirty::No)),   Some((IsFresh::No, IsDirty::Yes)),  Some((IsFresh::No, IsDirty::Yes)));
    check_write_utxo(&mut rng, Present, Present,  Err(FreshUtxoAlreadyExists), Some((IsFresh::No, IsDirty::No)),   Some((IsFresh::Yes, IsDirty::Yes)), None);
    check_write_utxo(&mut rng, Present, Present,  Ok(Present),                 Some((IsFresh::No, IsDirty::Yes)),  Some((IsFresh::No, IsDirty::Yes)),  Some((IsFresh::No, IsDirty::Yes)));
    check_write_utxo(&mut rng, Present, Present,  Err(FreshUtxoAlreadyExists), Some((IsFresh::No, IsDirty::Yes)),  Some((IsFresh::Yes, IsDirty::Yes)), None);
    check_write_utxo(&mut rng, Present, Present,  Ok(Present),                 Some((IsFresh::Yes, IsDirty::Yes)), Some((IsFresh::No, IsDirty::Yes)),  Some((IsFresh::Yes, IsDirty::Yes)));
    check_write_utxo(&mut rng, Present, Present,  Err(FreshUtxoAlreadyExists), Some((IsFresh::Yes, IsDirty::Yes)), Some((IsFresh::Yes, IsDirty::Yes)), None);
}

#[rstest]
#[trace]
#[case(Seed::from_entropy())]
#[rustfmt::skip]
fn access_utxo_test(#[case] seed: Seed) {
    let mut rng = make_seedable_rng(seed);
    /*
                               PARENT     CACHE     RESULT     CACHE
                               PRESENCE   PRESENCE  PRESENCE   Flags                            RESULT Flags
    */
    check_get_mut_utxo(&mut rng, Absent,  Absent,  Absent,  None,                               None);
    check_get_mut_utxo(&mut rng, Absent,  Spent ,  Spent ,  Some((IsFresh::Yes, IsDirty::No)),  Some((IsFresh::Yes, IsDirty::No)));
    check_get_mut_utxo(&mut rng, Absent,  Spent ,  Spent ,  Some((IsFresh::No, IsDirty::Yes)),  Some((IsFresh::No, IsDirty::Yes)));
    check_get_mut_utxo(&mut rng, Absent,  Present, Present, Some((IsFresh::No, IsDirty::No)),   Some((IsFresh::No, IsDirty::No)));
    check_get_mut_utxo(&mut rng, Absent,  Present, Present, Some((IsFresh::No, IsDirty::Yes)),  Some((IsFresh::No, IsDirty::Yes)));
    check_get_mut_utxo(&mut rng, Absent,  Present, Present, Some((IsFresh::Yes, IsDirty::Yes)), Some((IsFresh::Yes, IsDirty::Yes)));
    check_get_mut_utxo(&mut rng, Spent ,  Absent,  Absent,  None,                               None);
    check_get_mut_utxo(&mut rng, Spent ,  Spent ,  Spent ,  Some((IsFresh::Yes, IsDirty::No)),  Some((IsFresh::Yes, IsDirty::No)));
    check_get_mut_utxo(&mut rng, Spent ,  Spent ,  Spent ,  Some((IsFresh::No, IsDirty::Yes)),  Some((IsFresh::No, IsDirty::Yes)));
    check_get_mut_utxo(&mut rng, Spent ,  Present, Present, Some((IsFresh::No, IsDirty::No)),   Some((IsFresh::No, IsDirty::No)));
    check_get_mut_utxo(&mut rng, Spent ,  Present, Present, Some((IsFresh::No, IsDirty::Yes)),  Some((IsFresh::No, IsDirty::Yes)));
    check_get_mut_utxo(&mut rng, Spent ,  Present, Present, Some((IsFresh::Yes, IsDirty::Yes)), Some((IsFresh::Yes, IsDirty::Yes)));
    check_get_mut_utxo(&mut rng, Present, Absent,  Present, None,                               Some((IsFresh::No, IsDirty::No)));
    check_get_mut_utxo(&mut rng, Present, Spent ,  Spent ,  Some((IsFresh::Yes, IsDirty::No)),  Some((IsFresh::Yes, IsDirty::No)));
    check_get_mut_utxo(&mut rng, Present, Spent ,  Spent ,  Some((IsFresh::No, IsDirty::Yes)),  Some((IsFresh::No, IsDirty::Yes)));
    check_get_mut_utxo(&mut rng, Present, Present, Present, Some((IsFresh::No, IsDirty::No)),   Some((IsFresh::No, IsDirty::No)));
    check_get_mut_utxo(&mut rng, Present, Present, Present, Some((IsFresh::No, IsDirty::Yes)),  Some((IsFresh::No, IsDirty::Yes)));
    check_get_mut_utxo(&mut rng, Present, Present, Present, Some((IsFresh::Yes, IsDirty::Yes)), Some((IsFresh::Yes, IsDirty::Yes)));
}

#[rstest]
#[trace]
#[case(Seed::from_entropy())]
fn derive_cache_test(#[case] seed: Seed) {
    let mut rng = make_seedable_rng(seed);
    let test_view = empty_test_utxos_view(H256::zero().into());
    let mut cache = UtxosCache::new(&test_view);

    let (utxo, outpoint_1) = test_helper::create_utxo(&mut rng, 10);
    assert!(cache.add_utxo(&outpoint_1, utxo, false).is_ok());

    let (utxo, outpoint_2) = test_helper::create_utxo(&mut rng, 20);
    assert!(cache.add_utxo(&outpoint_2, utxo, false).is_ok());

    let mut extra_cache = UtxosCache::new(&cache);
    assert!(extra_cache.utxos.is_empty());

    assert!(extra_cache.has_utxo(&outpoint_1));
    assert!(extra_cache.has_utxo(&outpoint_2));

    let (utxo, outpoint) = test_helper::create_utxo(&mut rng, 30);
    assert!(extra_cache.add_utxo(&outpoint, utxo, true).is_ok());

    assert!(!cache.has_utxo(&outpoint));
}

#[rstest]
#[trace]
#[case(Seed::from_entropy())]
fn blockchain_or_mempool_utxo_test(#[case] seed: Seed) {
    let mut rng = make_seedable_rng(seed);
    let test_view = empty_test_utxos_view(H256::zero().into());
    let mut cache = UtxosCache::new(&test_view);

    let (utxo, outpoint_1) = test_helper::create_utxo(&mut rng, 10);
    assert!(cache.add_utxo(&outpoint_1, utxo, false).is_ok());

    let (utxo, outpoint_2) = test_helper::create_utxo_for_mempool(&mut rng);
    assert!(cache.add_utxo(&outpoint_2, utxo, false).is_ok());

    let res = cache.utxo(&outpoint_2).expect("should contain utxo");
    assert!(res.source().is_mempool());
}

#[rstest]
#[trace]
#[case(Seed::from_entropy())]
fn multiple_update_utxos_test(#[case] seed: Seed) {
    let mut rng = make_seedable_rng(seed);
    let test_view = empty_test_utxos_view(H256::zero().into());
    let mut cache = UtxosCache::new(&test_view);

    // let's test `add_utxos`
    let tx = Transaction::new(
        0x00,
        vec![],
        test_helper::create_tx_outputs(&mut rng, 10),
        0x01,
    )
    .unwrap();
    assert!(cache
        .add_utxos_from_tx(&tx, UtxoSource::Blockchain(BlockHeight::new(2)), false)
        .is_ok());

    // check that the outputs of tx are added in the cache.
    tx.outputs().iter().enumerate().for_each(|(i, x)| {
        let id = OutPointSourceId::from(tx.get_id());
        let outpoint = OutPoint::new(id, i as u32);

        let utxo = cache.utxo(&outpoint).expect("utxo should exist");
        assert_eq!(utxo.output(), x);
    });

    // let's spend some outputs.;
    // randomly take half of the outputs to spend.
    let results =
        seq::index::sample(&mut rng, tx.outputs().len(), tx.outputs().len() / 2).into_vec();
    let to_spend = results
        .into_iter()
        .map(|idx| {
            let id = OutPointSourceId::from(tx.get_id());
            TxInput::new(id, idx as u32)
        })
        .collect_vec();

    // create a new transaction
    let new_tx = Transaction::new(0x00, to_spend.clone(), vec![], 0).expect("should succeed");
    // let's test `connect_transaction`
    let tx_undo = cache
        .connect_transaction(&new_tx, BlockHeight::new(2))
        .expect("should return tx undo");

    // check that these utxos came from the tx's output
    tx_undo.utxos().iter().for_each(|x| {
        assert!(tx.outputs().contains(x.output()));
    });

    // check that the spent utxos should not exist in the cache anymore.
    to_spend.iter().for_each(|input| {
        assert!(cache.utxo(input.outpoint()).is_none());
    });
}

#[rstest]
#[trace]
#[case(Seed::from_entropy())]
fn check_best_block_after_flush(#[case] seed: Seed) {
    let mut rng = make_seedable_rng(seed);
    let test_view1 = empty_test_utxos_view(H256::random_using(&mut rng).into());
    let test_view2 = empty_test_utxos_view(H256::random_using(&mut rng).into());
    let mut cache1 = UtxosCache::new(&test_view1);
    let cache2 = UtxosCache::new(&test_view2);
    assert_ne!(cache1.best_block_hash(), cache2.best_block_hash());
    let expected_hash = cache2.best_block_hash();
    assert!(flush_to_base(cache2, &mut cache1).is_ok());
    assert_eq!(expected_hash, cache1.best_block_hash());
}

#[rstest]
#[trace]
#[case(Seed::from_entropy())]
fn check_add_utxos_from_block_reward(#[case] seed: Seed) {
    let mut rng = make_seedable_rng(seed);
    let test_view = empty_test_utxos_view(H256::zero().into());
    let mut cache = UtxosCache::new(&test_view);

    let block_reward = BlockReward::new(test_helper::create_tx_outputs(&mut rng, 10));

    let block_id = Id::new(H256::random_using(&mut rng));
    assert!(cache
        .add_utxos_from_block_reward(
            &block_reward,
            UtxoSource::Blockchain(BlockHeight::new(2)),
            &block_id,
            false
        )
        .is_ok());

    block_reward.outputs().iter().enumerate().for_each(|(i, x)| {
        let outpoint = OutPoint::new(OutPointSourceId::BlockReward(block_id), i as u32);
        let utxo = cache.utxo(&outpoint).expect("utxo should exist");
        assert_eq!(utxo.output(), x);
    });
}

#[rstest]
#[trace]
#[case(Seed::from_entropy())]
fn check_tx_spend_undo_spend(#[case] seed: Seed) {
    let mut rng = make_seedable_rng(seed);
    let test_view = empty_test_utxos_view(H256::zero().into());
    let mut cache = UtxosCache::new(&test_view);

    // add 1 utxo to the utxo set
    let (utxo, outpoint) = test_helper::create_utxo(&mut rng, 1);
    cache.add_utxo(&outpoint, utxo, false).unwrap();

    // spend the utxo in a transaction
    let input = TxInput::new(outpoint.tx_id(), outpoint.output_index());
    let tx = Transaction::new(0x00, vec![input], create_tx_outputs(&mut rng, 1), 0x01).unwrap();
    let undo1 = cache.connect_transaction(&tx, BlockHeight::new(1)).unwrap();
    assert!(!cache.has_utxo_in_cache(&outpoint));
    assert!(undo1.utxos().len() == 1);

    //undo spending
    cache
        .disconnect_transaction(&tx, UtxosTxUndo::new(undo1.utxos().to_owned()))
        .unwrap();
    assert!(cache.has_utxo_in_cache(&outpoint));

    //spend the transaction again
    let undo2 = cache.connect_transaction(&tx, BlockHeight::new(1)).unwrap();
    assert!(!cache.has_utxo_in_cache(&outpoint));
    assert_eq!(undo1, undo2);
}

#[rstest]
#[trace]
#[case(Seed::from_entropy())]
fn check_burn_spend_undo_spend(#[case] seed: Seed) {
    let mut rng = make_seedable_rng(seed);
    let test_view = empty_test_utxos_view(H256::zero().into());
    let mut cache = UtxosCache::new(&test_view);

    // add 1 utxo to the utxo set
    let (u, outpoint) = test_helper::create_utxo(&mut rng, 1);
    cache.add_utxo(&outpoint, u, false).unwrap();

    // burn output in a tx
    let output = TxOutput::new(
        OutputValue::Coin(Amount::from_atoms(10)),
        OutputPurpose::Burn,
    );
    let input = TxInput::new(outpoint.tx_id(), outpoint.output_index());
    let tx = Transaction::new(0x00, vec![input], vec![output], 0x01).unwrap();
    let undo1 = cache.connect_transaction(&tx, BlockHeight::new(1)).unwrap();
    assert!(!cache.has_utxo_in_cache(&outpoint));
    assert!(undo1.utxos().len() == 1);

    //undo spending
    cache
        .disconnect_transaction(&tx, UtxosTxUndo::new(undo1.utxos().to_owned()))
        .unwrap();
    assert!(cache.has_utxo_in_cache(&outpoint));

    //spend the transaction again
    let undo2 = cache.connect_transaction(&tx, BlockHeight::new(1)).unwrap();
    assert!(!cache.has_utxo_in_cache(&outpoint));
    assert_eq!(undo1, undo2);
}

#[rstest]
#[trace]
#[case(Seed::from_entropy())]
fn check_pos_reward_spend_undo_spend(#[case] seed: Seed) {
    let mut rng = make_seedable_rng(seed);
    let test_view = empty_test_utxos_view(H256::zero().into());
    let mut cache = UtxosCache::new(&test_view);

    // add 1 utxo to the utxo set
    let (utxo, outpoint) = test_helper::create_utxo_from_reward(&mut rng, 1);
    cache.add_utxo(&outpoint, utxo, false).unwrap();

    let inputs = vec![TxInput::new(outpoint.tx_id(), outpoint.output_index())];
    let outputs = create_tx_outputs(&mut rng, 1);

    let (sk, _pk) = crypto::vrf::VRFPrivateKey::new(VRFKeyKind::Schnorrkel);
    let vrf_data = sk.produce_vrf_data(TranscriptAssembler::new(b"abc").finalize().into());

    let block = Block::new(
        vec![],
        Id::new(H256::random_using(&mut rng)),
        BlockTimestamp::from_int_seconds(1),
        ConsensusData::PoS(PoSData::new(
            inputs,
            vec![InputWitness::NoSignature(None)],
            vrf_data,
            Compact(1),
        )),
        BlockReward::new(outputs),
    )
    .unwrap();
    let reward = block.block_reward_transactable();

    // spend the utxo in a block reward
    let undo1 = cache
        .connect_block_transactable(&reward, &block.get_id().into(), BlockHeight::new(1))
        .expect("spend should succeed")
        .expect("block undo should contain value");
    assert!(!cache.has_utxo_in_cache(&outpoint));
    assert!(undo1.inner().len() == 1);

    //undo spending
    cache
        .disconnect_block_transactable(&reward, &block.get_id().into(), Some(undo1.clone()))
        .unwrap();
    assert!(cache.has_utxo_in_cache(&outpoint));

    //spend the reward again
    let undo2 = cache
        .connect_block_transactable(&reward, &block.get_id().into(), BlockHeight::new(1))
        .expect("spend should succeed")
        .expect("block undo should contain value");
    assert!(!cache.has_utxo_in_cache(&outpoint));
    assert_eq!(undo1, undo2);
}

#[rstest]
#[trace]
#[case(Seed::from_entropy())]
fn check_pow_reward_spend_undo_spend(#[case] seed: Seed) {
    let mut rng = make_seedable_rng(seed);
    let test_view = empty_test_utxos_view(H256::zero().into());
    let mut cache = UtxosCache::new(&test_view);

    let block = Block::new(
        vec![],
        Id::new(H256::random_using(&mut rng)),
        BlockTimestamp::from_int_seconds(1),
        ConsensusData::PoW(PoWData::new(Compact(1), 1)),
        BlockReward::new(create_tx_outputs(&mut rng, 1)),
    )
    .unwrap();
    let reward = block.block_reward_transactable();
    let outpoint = OutPoint::new(OutPointSourceId::BlockReward(block.get_id().into()), 0);

    // spend the utxo in a block reward
    let undo1 = cache
        .connect_block_transactable(&reward, &block.get_id().into(), BlockHeight::new(1))
        .expect("spend should succeed");
    assert!(cache.has_utxo_in_cache(&outpoint));
    assert!(undo1.is_none());

    //undo spending
    cache
        .disconnect_block_transactable(&reward, &block.get_id().into(), None)
        .unwrap();
    assert!(!cache.has_utxo_in_cache(&outpoint));

    //spend the reward again
    let undo2 = cache
        .connect_block_transactable(&reward, &block.get_id().into(), BlockHeight::new(1))
        .expect("spend should succeed");
    assert!(cache.has_utxo_in_cache(&outpoint));
    assert!(undo2.is_none());
}

#[rstest]
#[trace]
#[case(Seed::from_entropy())]
fn check_missing_reward_undo(#[case] seed: Seed) {
    let mut rng = make_seedable_rng(seed);
    let test_view = empty_test_utxos_view(H256::zero().into());
    let mut cache = UtxosCache::new(&test_view);

    // add 1 utxo to the utxo set
    let (utxo, outpoint) = test_helper::create_utxo_from_reward(&mut rng, 1);
    cache.add_utxo(&outpoint, utxo, false).unwrap();

    let inputs = vec![TxInput::new(outpoint.tx_id(), outpoint.output_index())];
    let outputs = create_tx_outputs(&mut rng, 1);

    let (sk, _pk) = crypto::vrf::VRFPrivateKey::new(VRFKeyKind::Schnorrkel);
    let vrf_data = sk.produce_vrf_data(TranscriptAssembler::new(b"abc").finalize().into());

    let block = Block::new(
        vec![],
        Id::new(H256::random_using(&mut rng)),
        BlockTimestamp::from_int_seconds(1),
        ConsensusData::PoS(PoSData::new(
            inputs,
            vec![InputWitness::NoSignature(None)],
            vrf_data,
            Compact(1),
        )),
        BlockReward::new(outputs),
    )
    .unwrap();
    let reward = block.block_reward_transactable();

    // spend the utxo in a block reward
    let undo1 = cache
        .connect_block_transactable(&reward, &block.get_id().into(), BlockHeight::new(1))
        .expect("spend should succeed")
        .expect("block undo should contain value");
    assert!(!cache.has_utxo_in_cache(&outpoint));
    assert!(undo1.inner().len() == 1);

    //undo spending
    let res = cache.disconnect_block_transactable(&reward, &block.get_id().into(), None);
    assert_eq!(
        res,
        Err(Error::MissingBlockRewardUndo(block.get_id().into()))
    );
}

#[rstest]
#[trace]
#[case(Seed::from_entropy())]
fn check_burn_output_in_block_reward(#[case] seed: Seed) {
    let mut rng = make_seedable_rng(seed);
    let test_view = empty_test_utxos_view(H256::zero().into());
    let mut cache = UtxosCache::new(&test_view);

    // add 1 utxo to the utxo set
    let (utxo, outpoint) = test_helper::create_utxo_from_reward(&mut rng, 1);
    cache.add_utxo(&outpoint, utxo, false).unwrap();

    let inputs = vec![TxInput::new(outpoint.tx_id(), outpoint.output_index())];
    let outputs = vec![TxOutput::new(
        OutputValue::Coin(Amount::from_atoms(10)),
        OutputPurpose::Burn,
    )];

    let block = Block::new(
        vec![],
        Id::new(H256::random_using(&mut rng)),
        BlockTimestamp::from_int_seconds(1),
        ConsensusData::PoS(PoSData::new(
            inputs,
            vec![InputWitness::NoSignature(None)],
            Compact(1),
        )),
        BlockReward::new(outputs),
    )
    .unwrap();
    let reward = block.block_reward_transactable();

    // spend the utxo in a block reward
    let block_id = block.get_id().into();
    assert_eq!(
        cache
            .connect_block_transactable(&reward, &block_id, BlockHeight::new(1))
            .unwrap_err(),
        Error::InvalidBlockRewardOutputType(block_id)
    );
}

// This test checks that if burned output is skipped at index 0 it won't influence
// subsequent output at index 1
#[rstest]
#[trace]
#[case(Seed::from_entropy())]
fn check_burn_output_indexing(#[case] seed: Seed) {
    let mut rng = make_seedable_rng(seed);
    let test_view = empty_test_utxos_view(H256::zero().into());
    let mut cache = UtxosCache::new(&test_view);

    // add 1 utxo to the utxo set
    let (u, outpoint) = test_helper::create_utxo(&mut rng, 1);
    cache.add_utxo(&outpoint, u, false).unwrap();

    // create burn output at index 0
    let output1 = TxOutput::new(
        OutputValue::Coin(Amount::from_atoms(10)),
        OutputPurpose::Burn,
    );
    // create transfer output at index 1
    let output2 = TxOutput::new(
        OutputValue::Coin(Amount::from_atoms(10)),
        OutputPurpose::Transfer(Destination::AnyoneCanSpend),
    );
    let input = TxInput::new(outpoint.tx_id(), outpoint.output_index());
    let tx = Transaction::new(0x00, vec![input], vec![output1, output2], 0x01).unwrap();
    let undo1 = cache.connect_transaction(&tx, BlockHeight::new(1)).unwrap();
    assert!(!cache.has_utxo_in_cache(&outpoint));
    assert!(undo1.utxos().len() == 1);

    //undo spending
    cache
        .disconnect_transaction(&tx, UtxosTxUndo::new(undo1.utxos().to_owned()))
        .unwrap();
    assert!(cache.has_utxo_in_cache(&outpoint));

    //spend the transaction again
    let undo2 = cache.connect_transaction(&tx, BlockHeight::new(1)).unwrap();
    assert!(!cache.has_utxo_in_cache(&outpoint));
    assert_eq!(undo1, undo2);
}<|MERGE_RESOLUTION|>--- conflicted
+++ resolved
@@ -68,14 +68,10 @@
     },
     primitives::{Amount, BlockHeight, Compact, Id, Idable, H256},
 };
-<<<<<<< HEAD
-use crypto::random::{seq, CryptoRng, Rng};
-=======
 use crypto::{
-    random::{seq, Rng},
+    random::{seq, CryptoRng, Rng},
     vrf::{transcript::TranscriptAssembler, VRFKeyKind},
 };
->>>>>>> f175389a
 use itertools::Itertools;
 use rstest::rstest;
 use std::collections::BTreeMap;
@@ -832,6 +828,9 @@
         OutputPurpose::Burn,
     )];
 
+    let (sk, _pk) = crypto::vrf::VRFPrivateKey::new(VRFKeyKind::Schnorrkel);
+    let vrf_data = sk.produce_vrf_data(TranscriptAssembler::new(b"abc").finalize().into());
+
     let block = Block::new(
         vec![],
         Id::new(H256::random_using(&mut rng)),
@@ -839,6 +838,7 @@
         ConsensusData::PoS(PoSData::new(
             inputs,
             vec![InputWitness::NoSignature(None)],
+            vrf_data,
             Compact(1),
         )),
         BlockReward::new(outputs),
