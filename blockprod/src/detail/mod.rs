--- conflicted
+++ resolved
@@ -132,7 +132,7 @@
         let max_block_size = self.chain_config.max_block_size_from_txs();
         let returned_accumulator = self
             .mempool_handle
-            .call_async(move |mempool| {
+            .call(move |mempool| {
                 mempool.collect_txs(Box::new(DefaultTxAccumulator::new(max_block_size)))
             })
             .await?
@@ -349,8 +349,7 @@
 
     use super::*;
 
-<<<<<<< HEAD
-    #[tokio::test]
+    #[tokio::test(flavor = "multi_thread", worker_threads = 2)]
     async fn collect_transactions_subsystem_error() {
         let (mut manager, chain_config, chainstate, _mempool) = setup_blockprod_test();
 
@@ -401,7 +400,7 @@
         .expect("Subsystem error thread failed");
     }
 
-    #[tokio::test]
+    #[tokio::test(flavor = "multi_thread", worker_threads = 2)]
     async fn collect_transactions_collect_txs_failed() {
         let (mut manager, chain_config, chainstate, _mempool) = setup_blockprod_test();
 
@@ -443,11 +442,6 @@
 
         manager.main().await;
     }
-=======
-    #[tokio::test(flavor = "multi_thread", worker_threads = 2)]
-    async fn stop() {
-        let (_manager, chain_config, chainstate, mempool) = setup_blockprod_test();
->>>>>>> 57592b8f
 
     #[tokio::test]
     async fn collect_transactions_succeeded() {
@@ -537,13 +531,8 @@
         );
     }
 
-<<<<<<< HEAD
-    #[tokio::test]
+    #[tokio::test(flavor = "multi_thread", worker_threads = 2)]
     async fn stop_job_existing_job() {
-=======
-    #[tokio::test(flavor = "multi_thread", worker_threads = 2)]
-    async fn start() {
->>>>>>> 57592b8f
         let (_manager, chain_config, chainstate, mempool) = setup_blockprod_test();
 
         let mut block_production = BlockProduction::new(
@@ -602,13 +591,8 @@
         );
     }
 
-<<<<<<< HEAD
-    #[tokio::test]
+    #[tokio::test(flavor = "multi_thread", worker_threads = 2)]
     async fn stop_all_jobs() {
-=======
-    #[tokio::test(flavor = "multi_thread", worker_threads = 2)]
-    async fn is_connected() {
->>>>>>> 57592b8f
         let (_manager, chain_config, chainstate, mempool) = setup_blockprod_test();
 
         let mut block_production = BlockProduction::new(
