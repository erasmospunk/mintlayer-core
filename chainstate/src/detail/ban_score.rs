--- conflicted
+++ resolved
@@ -161,12 +161,9 @@
             CheckBlockTransactionsError::StorageError(_) => 0,
             CheckBlockTransactionsError::DuplicateInputInTransaction(_, _) => 100,
             CheckBlockTransactionsError::DuplicateInputInBlock(_) => 100,
-<<<<<<< HEAD
+            CheckBlockTransactionsError::EmptyInputsOutputsInTransactionInBlock(_, _) => 100,
             CheckBlockTransactionsError::DuplicatedTransactionInBlock(_, _) => 100,
             CheckBlockTransactionsError::TokensError(err) => err.ban_score(),
-=======
-            CheckBlockTransactionsError::EmptyInputsOutputsInTransactionInBlock(_, _) => 100,
->>>>>>> fda6d7ad
         }
     }
 }
