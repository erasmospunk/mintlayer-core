--- conflicted
+++ resolved
@@ -16,18 +16,10 @@
 use consensus::{ConsensusPoWError, ConsensusVerificationError};
 
 use super::{
-<<<<<<< HEAD
-    pos::error::ConsensusPoSError, pow::error::ConsensusPoWError,
-    transaction_verifier::error::ConnectTransactionError, BlockSizeError, CheckBlockError,
-    CheckBlockTransactionsError, ConsensusVerificationError, OrphanCheckError,
-};
-use chainstate_types::pos_randomness::PoSRandomnessError;
-=======
     transaction_verifier::error::ConnectTransactionError, BlockSizeError, CheckBlockError,
     CheckBlockTransactionsError, OrphanCheckError,
 };
 use crate::BlockError;
->>>>>>> a691e1b1
 
 // TODO: use a ban_score macro in a form similar to thiserror::Error in order to define the ban score
 //       value of an error on the error enum arms instead of separately like in this file
