--- conflicted
+++ resolved
@@ -13,21 +13,15 @@
 // See the License for the specific language governing permissions and
 // limitations under the License.
 
-use thiserror::Error;
-
+use super::{orphan_blocks::OrphanAddError, transaction_verifier::error::ConnectTransactionError};
 use chainstate_types::PropertyQueryError;
+use chainstate_types::TokensError;
 use common::{
-<<<<<<< HEAD
-    chain::{tokens::TokenId, Block, GenBlock, Transaction},
-    primitives::{BlockHeight, Id},
-=======
     chain::{Block, GenBlock, Transaction},
     primitives::Id,
->>>>>>> a691e1b1
 };
 use consensus::ConsensusVerificationError;
-
-use super::{orphan_blocks::OrphanAddError, transaction_verifier::error::ConnectTransactionError};
+use thiserror::Error;
 
 #[derive(Error, Debug, PartialEq, Eq, Clone)]
 pub enum BlockError {
@@ -78,42 +72,6 @@
 }
 
 #[derive(Error, Debug, PartialEq, Eq, Clone)]
-pub enum TokensError {
-    #[error("Incorrect ticker in issue transaction {0} in block {1}")]
-    IssueErrorIncorrectTicker(Id<Transaction>, Id<Block>),
-    #[error("Incorrect amount in issue transaction {0} in block {1}")]
-    IssueErrorIncorrectAmount(Id<Transaction>, Id<Block>),
-    #[error("Too many decimals in issue transaction {0} in block {1}")]
-    IssueErrorTooManyDecimals(Id<Transaction>, Id<Block>),
-    #[error("Incorrect metadata URI in issue transaction {0} in block {1}")]
-    IssueErrorIncorrectMetadataURI(Id<Transaction>, Id<Block>),
-    #[error("Too many tokens issued in transaction {0} in block {1}")]
-    MultipleTokenIssuanceInTransaction(Id<Transaction>, Id<Block>),
-    #[error("Coin or token overflow")]
-    CoinOrTokenOverflow,
-    #[error("Token fees insuffience in transaction {0} in block {1}")]
-    InsuffienceTokenFees(Id<Transaction>, Id<Block>),
-    #[error("Token value in inputs insuffience in transaction {0} in block {1}")]
-    InsuffienceTokenValueInInputs(Id<Transaction>, Id<Block>),
-    #[error("Can't burn zero value in transaction {0} in block {1}")]
-    BurnZeroTokens(Id<Transaction>, Id<Block>),
-    #[error("Can't transfer zero tokens in transaction {0} in block {1}")]
-    TransferZeroTokens(Id<Transaction>, Id<Block>),
-    #[error("Some of the tokens are lost in transaction {0} in block {1}")]
-    SomeTokensLost(Id<Transaction>, Id<Block>),
-    #[error("Can't find token in inputs in transaction {0} in block {1}")]
-    NoTokenInInputs(Id<Transaction>, Id<Block>),
-    #[error("Can't fetch transaction inputs in main chain by outpoint")]
-    NoTxInMainChainByOutpoint,
-    #[error("Block reward output can't be used in tokens transaction")]
-    BlockRewardOutputCantBeUsedInTokenTx,
-    #[error("Tokens with ID: `{0}` are not registered")]
-    TokensNotRegistered(TokenId),
-    #[error("Token ID can't be calculated")]
-    TokenIdCantBeCalculated,
-}
-
-#[derive(Error, Debug, PartialEq, Eq, Clone)]
 pub enum CheckBlockTransactionsError {
     #[error("Blockchain storage error: {0}")]
     StorageError(chainstate_storage::Error),
@@ -128,36 +86,6 @@
 }
 
 #[derive(Error, Debug, PartialEq, Eq, Clone)]
-<<<<<<< HEAD
-pub enum PropertyQueryError {
-    #[error("Blockchain storage error: {0}")]
-    StorageError(#[from] chainstate_storage::Error),
-    #[error("Best block not found")]
-    BestBlockNotFound,
-    #[error("Best block index not found")]
-    BestBlockIndexNotFound,
-    #[error("Block not found {0}")]
-    BlockNotFound(Id<Block>),
-    #[error("Tokens error: {0}")]
-    TokensError(TokensError),
-    #[error("Previous block index not found {0}")]
-    PrevBlockIndexNotFound(Id<GenBlock>),
-    #[error("Block for height {0} not found")]
-    BlockForHeightNotFound(BlockHeight),
-    #[error("Provided an empty list")]
-    InvalidInputEmpty,
-    #[error("Invalid ancestor height: sought ancestor with height {ancestor_height} for block with height {block_height}")]
-    InvalidAncestorHeight {
-        block_height: BlockHeight,
-        ancestor_height: BlockHeight,
-    },
-    #[error("Genesis block has no header")]
-    GenesisHeaderRequested,
-}
-
-#[derive(Error, Debug, PartialEq, Eq, Clone)]
-=======
->>>>>>> a691e1b1
 pub enum OrphanCheckError {
     #[error("Blockchain storage error: {0}")]
     StorageError(#[from] chainstate_storage::Error),
