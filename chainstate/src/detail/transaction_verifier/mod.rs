// Copyright (c) 2022 RBB S.r.l
// opensource@mintlayer.org
// SPDX-License-Identifier: MIT
// Licensed under the MIT License;
// you may not use this file except in compliance with the License.
// You may obtain a copy of the License at
//
// https://github.com/mintlayer/mintlayer-core/blob/master/LICENSE
//
// Unless required by applicable law or agreed to in writing, software
// distributed under the License is distributed on an "AS IS" BASIS,
// WITHOUT WARRANTIES OR CONDITIONS OF ANY KIND, either express or implied.
// See the License for the specific language governing permissions and
// limitations under the License.

pub mod error;

mod cached_operation;
use cached_operation::CachedInputsOperation;

use std::{
    collections::{btree_map::Entry, BTreeMap},
    sync::Arc,
};

<<<<<<< HEAD
use crate::detail::TokensError;

use super::gen_block_index::GenBlockIndex;
=======
>>>>>>> a691e1b1
use chainstate_storage::{BlockchainStorageRead, BlockchainStorageWrite};
use chainstate_types::GenBlockIndex;
use common::{
    amount_sum,
    chain::{
        block::timestamp::BlockTimestamp,
        calculate_tx_index_from_block,
        config::{TOKEN_MAX_ISSUANCE_ALLOWED, TOKEN_MIN_ISSUANCE_FEE},
        signature::{verify_signature, Transactable},
        tokens::{get_tokens_issuance_count, token_id, OutputValue, TokenData, TokenId},
        Block, ChainConfig, GenBlock, GenBlockId, OutPoint, OutPointSourceId, SpendablePosition,
        Spender, Transaction, TxInput, TxMainChainIndex, TxOutput,
    },
    primitives::{Amount, BlockDistance, BlockHeight, Id, Idable},
};
use utils::ensure;

<<<<<<< HEAD
mod cached_operation;
use cached_operation::CachedInputsOperation;

use self::{cached_operation::CachedTokensOperation, error::ConnectTransactionError};

pub mod error;

type TokensMap = BTreeMap<TokenId, Amount>;

=======
use self::error::ConnectTransactionError;

>>>>>>> a691e1b1
/// A BlockTransactableRef is a reference to an operation in a block that causes inputs to be spent, outputs to be created, or both
#[derive(Debug, Copy, Clone, Eq, PartialEq)]
pub enum BlockTransactableRef<'a> {
    Transaction(&'a Block, usize),
    BlockReward(&'a Block),
}

/// The change that a block has caused to the blockchain state
pub struct TransactionVerifierDelta {
    tx_index_data: BTreeMap<OutPointSourceId, CachedInputsOperation>,
    tokens_data: BTreeMap<TokenId, CachedTokensOperation>,
}

/// The tool used to verify transaction and cache their updated states in memory
pub struct TransactionVerifier<'a, S> {
    db_tx: &'a S,
    tx_index_cache: BTreeMap<OutPointSourceId, CachedInputsOperation>,
    tokens_cache: BTreeMap<TokenId, CachedTokensOperation>,
    chain_config: &'a ChainConfig,
}

impl<'a, S> TransactionVerifier<'a, S> {
    pub fn new(db_tx: &'a S, chain_config: &'a ChainConfig) -> Self {
        Self {
            db_tx,
            chain_config,
            tx_index_cache: BTreeMap::new(),
            tokens_cache: BTreeMap::new(),
        }
    }
}

impl<'a, S: BlockchainStorageRead> TransactionVerifier<'a, S> {
    fn outpoint_source_id_from_spend_ref(
        spend_ref: BlockTransactableRef,
    ) -> Result<OutPointSourceId, ConnectTransactionError> {
        let outpoint_source_id = match spend_ref {
            BlockTransactableRef::Transaction(block, tx_num) => {
                let tx = block.transactions().get(tx_num).ok_or_else(|| {
                    ConnectTransactionError::InvariantErrorTxNumWrongInBlock(tx_num, block.get_id())
                })?;
                let tx_id = tx.get_id();
                OutPointSourceId::from(tx_id)
            }
            BlockTransactableRef::BlockReward(block) => OutPointSourceId::from(block.get_id()),
        };
        Ok(outpoint_source_id)
    }

    fn add_outputs(
        &mut self,
        spend_ref: BlockTransactableRef,
    ) -> Result<(), ConnectTransactionError> {
        let tx_index = match spend_ref {
            BlockTransactableRef::Transaction(block, tx_num) => {
                CachedInputsOperation::Write(calculate_tx_index_from_block(block, tx_num)?)
            }
            BlockTransactableRef::BlockReward(block) => {
                match block.block_reward_transactable().outputs() {
                    Some(outputs) => CachedInputsOperation::Write(TxMainChainIndex::new(
                        block.get_id().into(),
                        outputs
                            .len()
                            .try_into()
                            .map_err(|_| ConnectTransactionError::InvalidOutputCount)?,
                    )?),
                    None => return Ok(()), // no outputs to add
                }
            }
        };

        let outpoint_source_id = Self::outpoint_source_id_from_spend_ref(spend_ref)?;

        match self.tx_index_cache.entry(outpoint_source_id) {
            Entry::Occupied(_) => {
                return Err(ConnectTransactionError::OutputAlreadyPresentInInputsCache)
            }
            Entry::Vacant(entry) => entry.insert(tx_index),
        };
        Ok(())
    }

    pub fn get_gen_block_index(
        &self,
        block_id: &Id<GenBlock>,
    ) -> Result<Option<GenBlockIndex>, ConnectTransactionError> {
        match block_id.classify(self.chain_config) {
            GenBlockId::Genesis(_id) => Ok(Some(GenBlockIndex::Genesis(Arc::clone(
                self.chain_config.genesis_block(),
            )))),
            GenBlockId::Block(id) => self
                .db_tx
                .get_block_index(&id)
                .map(|b| b.map(GenBlockIndex::Block))
                .map_err(ConnectTransactionError::from),
        }
    }

    fn remove_outputs(
        &mut self,
        spend_ref: BlockTransactableRef,
    ) -> Result<(), ConnectTransactionError> {
        let tx_index = CachedInputsOperation::Erase;
        let outpoint_source_id = Self::outpoint_source_id_from_spend_ref(spend_ref)?;

        self.tx_index_cache.insert(outpoint_source_id, tx_index);
        Ok(())
    }

    fn check_blockreward_maturity(
        &self,
        spending_block_id: &Id<GenBlock>,
        spend_height: &BlockHeight,
        blockreward_maturity: &BlockDistance,
    ) -> Result<(), ConnectTransactionError> {
        let spending_block_id = match spending_block_id.classify(self.chain_config) {
            GenBlockId::Block(id) => id,
            // TODO Handle premine maturity here or using some other mechanism (output time lock)
            GenBlockId::Genesis(_) => return Ok(()),
        };
        let source_block_index = self.db_tx.get_block_index(&spending_block_id)?;
        let source_block_index = source_block_index
            .ok_or(ConnectTransactionError::InvariantBrokenSourceBlockIndexNotFound)?;
        let source_height = source_block_index.block_height();
        let actual_distance = (*spend_height - source_height)
            .ok_or(ConnectTransactionError::BlockHeightArithmeticError)?;
        if actual_distance < *blockreward_maturity {
            return Err(ConnectTransactionError::ImmatureBlockRewardSpend);
        }
        Ok(())
    }

    fn get_from_cached_mut(
        &mut self,
        outpoint: &OutPoint,
    ) -> Result<&mut CachedInputsOperation, ConnectTransactionError> {
        let result = match self.tx_index_cache.get_mut(&outpoint.tx_id()) {
            Some(tx_index) => tx_index,
            None => return Err(ConnectTransactionError::PreviouslyCachedInputNotFound),
        };
        Ok(result)
    }

    fn get_from_cached(
        &self,
        outpoint: &OutPoint,
    ) -> Result<&CachedInputsOperation, ConnectTransactionError> {
        let result = match self.tx_index_cache.get(&outpoint.tx_id()) {
            Some(tx_index) => tx_index,
            None => return Err(ConnectTransactionError::PreviouslyCachedInputNotFound),
        };
        Ok(result)
    }

    fn fetch_and_cache(&mut self, outpoint: &OutPoint) -> Result<(), ConnectTransactionError> {
        let _tx_index_op = match self.tx_index_cache.entry(outpoint.tx_id()) {
            Entry::Occupied(entry) => {
                // If tx index was loaded
                entry.into_mut()
            }
            Entry::Vacant(entry) => {
                // Maybe the utxo is in a previous block?
                let tx_index = self
                    .db_tx
                    .get_mainchain_tx_index(&outpoint.tx_id())?
                    .ok_or(ConnectTransactionError::MissingOutputOrSpent)?;
                entry.insert(CachedInputsOperation::Read(tx_index))
            }
        };
        Ok(())
    }

    fn get_output_value(
        outputs: &[TxOutput],
        output_index: usize,
        spender_id: Spender,
    ) -> Result<&OutputValue, ConnectTransactionError> {
        let output =
            outputs
                .get(output_index)
                .ok_or(ConnectTransactionError::OutputIndexOutOfRange {
                    tx_id: Some(spender_id),
                    source_output_index: output_index,
                })?;
        Ok(output.value())
    }

    // Get TokenId and Amount in input
    fn filter_transferred_and_issued_amounts(
        &self,
        prev_tx: &Transaction,
        output: &common::chain::TxOutput,
    ) -> Option<(TokenId, Amount)> {
        match output.value() {
            OutputValue::Coin(_) => None,
            OutputValue::Token(token) => Some(match token {
                TokenData::TokenTransferV1 { token_id, amount } => (*token_id, *amount),
                TokenData::TokenIssuanceV1 {
                    token_ticker: _,
                    amount_to_issue,
                    number_of_decimals: _,
                    metadata_uri: _,
                } => {
                    let token_id = token_id(prev_tx)?;
                    (token_id, *amount_to_issue)
                }
                TokenData::TokenBurnV1 {
                    token_id: _,
                    amount_to_burn: _,
                } => {
                    /* Token have burned and can't be transferred */
                    return None;
                }
            }),
        }
    }

    pub fn calculate_transfered_and_burned_tokens(
        outputs: &[TxOutput],
    ) -> Result<TokensMap, TokensError> {
        let mut total_tokens: TokensMap = BTreeMap::new();
        let iter_res: Result<(), TokensError> = outputs
            .iter()
            .filter_map(|x| match x.value() {
                OutputValue::Coin(_) => None,
                OutputValue::Token(token) => match token {
                    TokenData::TokenTransferV1 { token_id, amount } => Some((*token_id, *amount)),
                    TokenData::TokenIssuanceV1 {
                        token_ticker: _,
                        amount_to_issue: _,
                        number_of_decimals: _,
                        metadata_uri: _,
                    } => None,
                    TokenData::TokenBurnV1 {
                        token_id,
                        amount_to_burn,
                    } => Some((*token_id, *amount_to_burn)),
                },
            })
            .try_for_each(|(token_id, amount)| {
                total_tokens.insert(
                    token_id,
                    (total_tokens.get(&token_id).cloned().unwrap_or(Amount::from_atoms(0))
                        + amount)
                        .ok_or(TokensError::CoinOrTokenOverflow)?,
                );
                Ok(())
            });
        iter_res?;

        Ok(total_tokens)
    }

    pub fn calculate_tokens_total_inputs(
        &self,
        inputs: &[TxInput],
    ) -> Result<TokensMap, ConnectTransactionError> {
        let mut total_tokens: TokensMap = BTreeMap::new();
        for input in inputs.iter() {
            let outpoint = input.outpoint();
            let tx_index = self.get_tx_index_from_cache(outpoint)?;
            let output_index = outpoint.output_index() as usize;
            match tx_index.position() {
                common::chain::SpendablePosition::Transaction(tx_pos) => {
                    let tx = self
                        .db_tx
                        .get_mainchain_tx_by_position(tx_pos)
                        .map_err(ConnectTransactionError::from)?
                        .ok_or_else(|| {
                            ConnectTransactionError::InvariantErrorTransactionCouldNotBeLoaded(
                                tx_pos.clone(),
                            )
                        })?;

                    let output = tx.outputs().get(output_index).ok_or(
                        ConnectTransactionError::OutputIndexOutOfRange {
                            tx_id: Some(tx.get_id().into()),
                            source_output_index: output_index,
                        },
                    )?;

                    match self.filter_transferred_and_issued_amounts(&tx, output) {
                        Some((token_id, amount)) => {
                            total_tokens.insert(
                                token_id,
                                (total_tokens
                                    .get(&token_id)
                                    .cloned()
                                    .unwrap_or(Amount::from_atoms(0))
                                    + amount)
                                    .ok_or(ConnectTransactionError::InputAdditionError)?,
                            );
                        }
                        None => {}
                    }
                }
                common::chain::SpendablePosition::BlockReward(_block_id) => {
                    {};
                }
            }
        }
        Ok(total_tokens)
    }

    fn get_tx_index_from_cache(
        &self,
        outpoint: &OutPoint,
    ) -> Result<&TxMainChainIndex, ConnectTransactionError> {
        let tx_index = match self.tx_index_cache.get(&outpoint.tx_id()) {
            Some(tx_index_op) => match tx_index_op {
                CachedInputsOperation::Write(tx_index) => tx_index,
                CachedInputsOperation::Read(tx_index) => tx_index,
                CachedInputsOperation::Erase => {
                    return Err(ConnectTransactionError::PreviouslyCachedInputWasErased)
                }
            },
            None => return Err(ConnectTransactionError::PreviouslyCachedInputNotFound),
        };
        Ok(tx_index)
    }

    fn calculate_coins_total_inputs(
        &self,
        inputs: &[TxInput],
    ) -> Result<Amount, ConnectTransactionError> {
        let mut total = Amount::from_atoms(0);
        for input in inputs.iter() {
            let outpoint = input.outpoint();
            let tx_index = self.get_tx_index_from_cache(outpoint)?;
            let output_index = outpoint.output_index() as usize;

            let output_amount = match tx_index.position() {
                common::chain::SpendablePosition::Transaction(tx_pos) => {
                    let tx = self
                        .db_tx
                        .get_mainchain_tx_by_position(tx_pos)
                        .map_err(ConnectTransactionError::from)?
                        .ok_or_else(|| {
                            ConnectTransactionError::InvariantErrorTransactionCouldNotBeLoaded(
                                tx_pos.clone(),
                            )
                        })?;

                    Self::get_output_value(tx.outputs(), output_index, tx.get_id().into())
                        .cloned()?
                }
                common::chain::SpendablePosition::BlockReward(block_id) => {
                    let outputs = self.block_reward_outputs(block_id)?;
                    Self::get_output_value(&outputs, output_index, (*block_id).into()).cloned()?
                }
            };
            match output_amount {
                OutputValue::Coin(output_amount) => {
                    total = (total + output_amount)
                        .ok_or(ConnectTransactionError::InputAdditionError)?
                }
                OutputValue::Token(_) => { /*For now we don't calculate here tokens, use calculate_tokens_total_inputs */
                }
            }
        }
        Ok(total)
    }

    fn check_transferred_amounts_and_get_fee(
        &self,
        tx: &Transaction,
    ) -> Result<Amount, ConnectTransactionError> {
        let inputs = tx.inputs();
        let outputs = tx.outputs();

        let inputs_total = self.calculate_coins_total_inputs(inputs)?;
        let outputs_total = Self::calculate_coins_total_outputs(outputs)?;

        if outputs_total > inputs_total {
            return Err(ConnectTransactionError::AttemptToPrintMoney(
                inputs_total,
                outputs_total,
            ));
        }

        let paid_fee = inputs_total - outputs_total;
        paid_fee.ok_or(ConnectTransactionError::TxFeeTotalCalcFailed(
            inputs_total,
            outputs_total,
        ))
    }

    fn calculate_coins_total_outputs(
        outputs: &[TxOutput],
    ) -> Result<Amount, ConnectTransactionError> {
        outputs
            .iter()
            .try_fold(Amount::from_atoms(0), |accum, out| match out.value() {
                OutputValue::Coin(value) => accum + *value,
                OutputValue::Token(_) => Some(accum),
            })
            .ok_or(ConnectTransactionError::OutputAdditionError)
    }

    fn calculate_block_total_fees(&self, block: &Block) -> Result<Amount, ConnectTransactionError> {
        let total_fees = block
            .transactions()
            .iter()
            .try_fold(Amount::from_atoms(0), |init, tx| {
                init + self.check_transferred_amounts_and_get_fee(tx).ok()?
            })
            .ok_or_else(|| ConnectTransactionError::FailedToAddAllFeesOfBlock(block.get_id()))?;
        Ok(total_fees)
    }

    pub fn check_block_reward(
        &self,
        block: &Block,
        block_subsidy_at_height: Amount,
    ) -> Result<(), ConnectTransactionError> {
        let total_fees = self.calculate_block_total_fees(block)?;

        let block_reward_transactable = block.block_reward_transactable();

        let inputs = block_reward_transactable.inputs();
        let outputs = block_reward_transactable.outputs();

        let inputs_total = inputs.map_or_else(
            || Ok(Amount::from_atoms(0)),
            |ins| self.calculate_coins_total_inputs(ins),
        )?;
        let outputs_total = outputs.map_or_else(
            || Ok(Amount::from_atoms(0)),
            Self::calculate_coins_total_outputs,
        )?;

        let max_allowed_outputs_total =
            amount_sum!(inputs_total, block_subsidy_at_height, total_fees)
                .ok_or_else(|| ConnectTransactionError::RewardAdditionError(block.get_id()))?;

        if outputs_total > max_allowed_outputs_total {
            return Err(ConnectTransactionError::AttemptToPrintMoney(
                inputs_total,
                outputs_total,
            ));
        }
        Ok(())
    }

    fn check_timelock(
        &self,
        source_block_index: &GenBlockIndex,
        output: &TxOutput,
        spend_height: &BlockHeight,
        spending_time: &BlockTimestamp,
    ) -> Result<(), ConnectTransactionError> {
        use common::chain::timelock::OutputTimeLock;
        use common::chain::OutputPurpose;

        let timelock = match output.purpose() {
            OutputPurpose::Transfer(_) => return Ok(()),
            OutputPurpose::LockThenTransfer(_, tl) => tl,
            OutputPurpose::StakeLock(_) => return Ok(()),
        };

        let source_block_height = source_block_index.block_height();
        let source_block_time = source_block_index.block_timestamp();

        let past_lock = match timelock {
            OutputTimeLock::UntilHeight(h) => (spend_height >= h),
            OutputTimeLock::UntilTime(t) => (spending_time >= t),
            OutputTimeLock::ForBlockCount(d) => {
                let d: i64 = (*d)
                    .try_into()
                    .map_err(|_| ConnectTransactionError::BlockHeightArithmeticError)?;
                let d = BlockDistance::from(d);
                *spend_height
                    >= (source_block_height + d)
                        .ok_or(ConnectTransactionError::BlockHeightArithmeticError)?
            }
            OutputTimeLock::ForSeconds(dt) => {
                *spending_time
                    >= source_block_time
                        .add_int_seconds(*dt)
                        .ok_or(ConnectTransactionError::BlockTimestampArithmeticError)?
            }
        };

        ensure!(past_lock, ConnectTransactionError::TimeLockViolation);

        Ok(())
    }

    fn verify_signatures<T: Transactable>(
        &self,
        tx: &T,
        spend_height: &BlockHeight,
        spending_time: &BlockTimestamp,
    ) -> Result<(), ConnectTransactionError> {
        let inputs = match tx.inputs() {
            Some(ins) => ins,
            None => return Ok(()),
        };

        for (input_idx, input) in inputs.iter().enumerate() {
            let outpoint = input.outpoint();
            let prev_tx_index_op = self.get_from_cached(outpoint)?;

            let tx_index = prev_tx_index_op
                .get_tx_index()
                .ok_or(ConnectTransactionError::PreviouslyCachedInputNotFound)?;

            match tx_index.position() {
                SpendablePosition::Transaction(tx_pos) => {
                    let prev_tx = self
                        .db_tx
                        .get_mainchain_tx_by_position(tx_pos)
                        .map_err(ConnectTransactionError::from)?
                        .ok_or_else(|| {
                            ConnectTransactionError::InvariantErrorTransactionCouldNotBeLoaded(
                                tx_pos.clone(),
                            )
                        })?;

                    let output = prev_tx
                        .outputs()
                        .get(input.outpoint().output_index() as usize)
                        .ok_or(ConnectTransactionError::OutputIndexOutOfRange {
                            tx_id: None,
                            source_output_index: outpoint.output_index() as usize,
                        })?;

                    // TODO: see if a different treatment should be done for different output purposes

                    {
                        let block_index = self
                            .db_tx
                            .get_block_index(tx_pos.block_id())
                            .map_err(ConnectTransactionError::from)?
                            .ok_or_else(|| {
                                ConnectTransactionError::InvariantErrorHeaderCouldNotBeLoaded(
                                    *tx_pos.block_id(),
                                )
                            })?;
                        self.check_timelock(
                            &GenBlockIndex::Block(block_index),
                            output,
                            spend_height,
                            spending_time,
                        )?;
                    }

                    verify_signature(output.purpose().destination(), tx, input_idx)
                        .map_err(|_| ConnectTransactionError::SignatureVerificationFailed)?;
                }
                SpendablePosition::BlockReward(block_id) => {
                    let block_index = self.get_gen_block_index(block_id)?.ok_or_else(|| {
                        // TODO get rid of the coercion
                        let block_id = Id::new(block_id.get());
                        ConnectTransactionError::InvariantErrorHeaderCouldNotBeLoaded(block_id)
                    })?;

                    let outputs = self.block_reward_outputs(block_id)?;
                    let output = outputs.get(input.outpoint().output_index() as usize).ok_or(
                        ConnectTransactionError::OutputIndexOutOfRange {
                            tx_id: None,
                            source_output_index: outpoint.output_index() as usize,
                        },
                    )?;

                    // TODO: see if a different treatment should be done for different output purposes

                    self.check_timelock(&block_index, output, spend_height, spending_time)?;

                    verify_signature(output.purpose().destination(), tx, input_idx)
                        .map_err(|_| ConnectTransactionError::SignatureVerificationFailed)?;
                }
            };
        }

        Ok(())
    }

    fn check_connected_burn_data(
        &self,
        tx: &Transaction,
        block_id: &Id<Block>,
        burn_token_id: &TokenId,
        amount_to_burn: &Amount,
    ) -> Result<(), TokensError> {
        // Collect token inputs
        let total_value_tokens = self
            .calculate_tokens_total_inputs(tx.inputs())
            .map_err(|_err| TokensError::NoTokenInInputs(tx.get_id(), *block_id))?;

        // Is token exist in inputs?
        let origin_amount = total_value_tokens
            .get(burn_token_id)
            .ok_or_else(|| TokensError::NoTokenInInputs(tx.get_id(), *block_id))?;

        // Check amount
        ensure!(
            origin_amount >= amount_to_burn,
            TokensError::InsuffienceTokenValueInInputs(tx.get_id(), *block_id)
        );

        // If we burn a piece of the token, we have to check output with the rest tokens
        if origin_amount > amount_to_burn {
            // Check whether all tokens burn and transfer
            ensure!(
                (*amount_to_burn + Self::get_change_amount(tx, burn_token_id)?)
                    == Some(*origin_amount),
                TokensError::SomeTokensLost(tx.get_id(), *block_id)
            );
        }
        Ok(())
    }

    fn check_connected_transfer_data(
        &self,
        block_id: Id<Block>,
        tx: &Transaction,
        token_id: &TokenId,
        token_amount: &Amount,
    ) -> Result<(), TokensError> {
        // Collect token inputs
        let total_input_tokens = self
            .calculate_tokens_total_inputs(tx.inputs())
            .map_err(|_err| TokensError::NoTokenInInputs(tx.get_id(), block_id))?;

        // Is token exist in inputs?
        let input_amount = total_input_tokens
            .get(token_id)
            .ok_or_else(|| TokensError::NoTokenInInputs(tx.get_id(), block_id))?;

        // Is token exist in outputs?
        let total_output_tokens = Self::calculate_transfered_and_burned_tokens(tx.outputs())?;
        let output_amount = total_output_tokens
            .get(token_id)
            .ok_or_else(|| TokensError::SomeTokensLost(tx.get_id(), block_id))?;

        // Check amounts
        ensure!(
            input_amount >= token_amount,
            TokensError::InsuffienceTokenValueInInputs(tx.get_id(), block_id,)
        );

        ensure!(
            input_amount >= output_amount,
            TokensError::InsuffienceTokenValueInInputs(tx.get_id(), block_id,)
        );

        Ok(())
    }

    fn check_connected_issue_data(
        &self,
        _token_ticker: &[u8],
        _amount_to_issue: &Amount,
        _number_of_decimals: &u8,
        _metadata_uri: &[u8],
        _tx_id: Id<Transaction>,
        _block_id: Id<Block>,
    ) -> Result<(), TokensError> {
        //TODO: For now, there are no checks, but it might be added for NFT
        Ok(())
    }

    // Calc not burned tokens that were placed in OutputValue::TokenTransfer after partial burn
    fn get_change_amount(tx: &Transaction, burn_token_id: &TokenId) -> Result<Amount, TokensError> {
        let change_amount = tx
            .outputs()
            .iter()
            .filter_map(|x| match x.value() {
                OutputValue::Coin(_) => None,
                OutputValue::Token(asset) => match asset {
                    TokenData::TokenTransferV1 { token_id, amount } => {
                        (token_id == burn_token_id).then_some(amount)
                    }
                    TokenData::TokenIssuanceV1 {
                        token_ticker: _,
                        amount_to_issue: _,
                        number_of_decimals: _,
                        metadata_uri: _,
                    }
                    | TokenData::TokenBurnV1 {
                        token_id: _,
                        amount_to_burn: _,
                    } => None,
                },
            })
            .try_fold(Amount::from_atoms(0), |accum, output| accum + *output)
            .ok_or(TokensError::CoinOrTokenOverflow)?;
        Ok(change_amount)
    }

    fn register_issuance(&mut self, tx: &Transaction) -> Result<(), TokensError> {
        let token_id = token_id(tx).ok_or(TokensError::TokenIdCantBeCalculated)?;

        let _tokens_op = match self.tokens_cache.entry(token_id) {
            Entry::Occupied(entry) => entry.into_mut(),
            Entry::Vacant(entry) => entry.insert(CachedTokensOperation::Write(tx.get_id())),
        };
        Ok(())
    }

    fn undo_issuance(&mut self, token_id: TokenId) -> Result<(), TokensError> {
        match self.tokens_cache.entry(token_id) {
            Entry::Occupied(entry) => {
                let tokens_op = entry.into_mut();
                *tokens_op = CachedTokensOperation::Erase;
            }
            Entry::Vacant(entry) => {
                entry.insert(CachedTokensOperation::Erase);
            }
        }
        Ok(())
    }

    fn check_connected_tokens(
        &mut self,
        token_data: &TokenData,
        tx: &Transaction,
        block: &Block,
    ) -> Result<(), TokensError> {
        match token_data {
            TokenData::TokenTransferV1 { token_id, amount } => {
                self.check_connected_transfer_data(block.get_id(), tx, token_id, amount)?;
            }
            TokenData::TokenIssuanceV1 {
                token_ticker,
                amount_to_issue,
                number_of_decimals,
                metadata_uri,
            } => {
                self.check_connected_issue_data(
                    token_ticker,
                    amount_to_issue,
                    number_of_decimals,
                    metadata_uri,
                    tx.get_id(),
                    block.get_id(),
                )?;
                self.register_issuance(tx)?;
            }
            TokenData::TokenBurnV1 {
                token_id,
                amount_to_burn,
            } => {
                self.check_connected_burn_data(tx, &block.get_id(), token_id, amount_to_burn)?;
            }
        }
        Ok(())
    }

    fn check_tokens_values(&mut self, block: &Block) -> Result<(), ConnectTransactionError> {
        for tx in block.transactions() {
            // Check tokens before connect tx
            tx.outputs()
                .iter()
                .filter_map(|output| match output.value() {
                    OutputValue::Coin(_) => None,
                    OutputValue::Token(token_data) => Some(token_data),
                })
                .try_for_each(|token_data| self.check_connected_tokens(token_data, tx, block))
                .map_err(ConnectTransactionError::TokensError)?;

            // If it is not a genesis and in tx issuance
            if self
                .db_tx
                .get_best_block_id()
                .map_err(ConnectTransactionError::StorageError)?
                .is_some()
                && get_tokens_issuance_count(tx) == TOKEN_MAX_ISSUANCE_ALLOWED
            {
                // check is fee enough for issuance
                ensure!(
                    self.check_transferred_amounts_and_get_fee(tx).map_err(|_| {
                        ConnectTransactionError::TokensError(TokensError::InsuffienceTokenFees(
                            tx.get_id(),
                            block.get_id(),
                        ))
                    })? >= TOKEN_MIN_ISSUANCE_FEE,
                    ConnectTransactionError::TokensError(TokensError::InsuffienceTokenFees(
                        tx.get_id(),
                        block.get_id()
                    ),)
                );
            }
        }
        Ok(())
    }

    fn spend(
        &mut self,
        inputs: &[TxInput],
        spend_height: &BlockHeight,
        blockreward_maturity: &BlockDistance,
        spender: Spender,
    ) -> Result<(), ConnectTransactionError> {
        for input in inputs {
            let outpoint = input.outpoint();

            match outpoint.tx_id() {
                OutPointSourceId::Transaction(_) => {}
                OutPointSourceId::BlockReward(block_id) => {
                    self.check_blockreward_maturity(&block_id, spend_height, blockreward_maturity)?;
                }
            }

            let prev_tx_index_op = self.get_from_cached_mut(outpoint)?;

            prev_tx_index_op
                .spend(outpoint.output_index(), spender.clone())
                .map_err(ConnectTransactionError::from)?;
        }

        Ok(())
    }

    pub fn connect_transaction(
        &mut self,
        spend_ref: BlockTransactableRef,
        spend_height: &BlockHeight,
        median_time_past: &BlockTimestamp,
        blockreward_maturity: &BlockDistance,
    ) -> Result<(), ConnectTransactionError> {
        match spend_ref {
            BlockTransactableRef::Transaction(block, tx_num) => {
                let tx = block.transactions().get(tx_num).ok_or_else(|| {
                    ConnectTransactionError::TxNumWrongInBlockOnConnect(tx_num, block.get_id())
                })?;

                // pre-cache all inputs
                self.precache_inputs(tx.inputs())?;

                // Check tokens values
                self.check_tokens_values(block)?;

                // check for attempted money printing
                self.check_transferred_amounts_and_get_fee(tx)?;

                // verify input signatures
                self.verify_signatures(tx, spend_height, median_time_past)?;

                // spend inputs of this transaction
                let spender = tx.get_id().into();
                self.spend(tx.inputs(), spend_height, blockreward_maturity, spender)?;
            }
            BlockTransactableRef::BlockReward(block) => {
                let reward_transactable = block.block_reward_transactable();
                let inputs = reward_transactable.inputs();
                // TODO: test spending block rewards from chains outside the mainchain
                match inputs {
                    Some(ins) => {
                        // pre-cache all inputs
                        self.precache_inputs(ins)?;

                        // verify input signatures
                        self.verify_signatures(
                            &reward_transactable,
                            spend_height,
                            median_time_past,
                        )?;

                        let spender = block.get_id().into();
                        self.spend(ins, spend_height, blockreward_maturity, spender)?;
                    }
                    None => (),
                }
            }
        }
        // add the outputs to the cache
        self.add_outputs(spend_ref)?;

        Ok(())
    }

    fn remove_tokens(&mut self, tx: &Transaction) -> Result<(), ConnectTransactionError> {
        let was_tokens_issued = tx
            .outputs()
            .iter()
            .find_map(|output| match output.value() {
                OutputValue::Coin(_) => None,
                OutputValue::Token(token_data) => match token_data {
                    TokenData::TokenTransferV1 {
                        token_id: _,
                        amount: _,
                    } => None,
                    TokenData::TokenIssuanceV1 {
                        token_ticker: _,
                        amount_to_issue: _,
                        number_of_decimals: _,
                        metadata_uri: _,
                    } => Some(()),
                    TokenData::TokenBurnV1 {
                        token_id: _,
                        amount_to_burn: _,
                    } => None,
                },
            })
            .is_some();
        if was_tokens_issued {
            let token_id = token_id(tx).ok_or(ConnectTransactionError::TokensError(
                TokensError::TokenIdCantBeCalculated,
            ))?;
            self.undo_issuance(token_id)?;
        }
        Ok(())
    }

    pub fn disconnect_transaction(
        &mut self,
        spend_ref: BlockTransactableRef,
    ) -> Result<(), ConnectTransactionError> {
        // Delete TxMainChainIndex for the current tx
        self.remove_outputs(spend_ref)?;

        match spend_ref {
            BlockTransactableRef::Transaction(block, tx_num) => {
                let tx = block.transactions().get(tx_num).ok_or_else(|| {
                    ConnectTransactionError::TxNumWrongInBlockOnDisconnect(tx_num, block.get_id())
                })?;

                // pre-cache all inputs
                self.precache_inputs(tx.inputs())?;

                // unspend inputs
                for input in tx.inputs() {
                    let outpoint = input.outpoint();

                    let input_tx_id_op = self.get_from_cached_mut(outpoint)?;

                    // Mark input as unspend
                    input_tx_id_op
                        .unspend(outpoint.output_index())
                        .map_err(ConnectTransactionError::from)?;
                }

                // Remove issued tokens
                self.remove_tokens(tx)?;
            }
            BlockTransactableRef::BlockReward(block) => {
                let reward_transactable = block.block_reward_transactable();
                match reward_transactable.inputs() {
                    Some(inputs) => {
                        // pre-cache all inputs
                        self.precache_inputs(inputs)?;

                        // unspend inputs
                        for input in inputs {
                            let outpoint = input.outpoint();

                            let input_tx_id_op = self.get_from_cached_mut(outpoint)?;

                            // Mark input as unspend
                            input_tx_id_op
                                .unspend(outpoint.output_index())
                                .map_err(ConnectTransactionError::from)?;
                        }
                    }
                    None => (),
                }
            }
        }

        Ok(())
    }

    fn precache_inputs(&mut self, inputs: &[TxInput]) -> Result<(), ConnectTransactionError> {
        inputs.iter().try_for_each(|input| self.fetch_and_cache(input.outpoint()))
    }

    fn block_reward_outputs(
        &self,
        block_id: &Id<GenBlock>,
    ) -> Result<Vec<TxOutput>, ConnectTransactionError> {
        match block_id.classify(self.chain_config) {
            GenBlockId::Genesis(_) => Ok(self
                .chain_config
                .genesis_block()
                .block_reward_transactable()
                .outputs()
                .unwrap_or(&[])
                .to_vec()),
            // TODO: Getting the whole block just for reward outputs isn't optimal. See the
            // https://github.com/mintlayer/mintlayer-core/issues/344 issue for details.
            GenBlockId::Block(id) => Ok(self
                .db_tx
                .get_block(id)?
                .ok_or(ConnectTransactionError::InvariantErrorBlockCouldNotBeLoaded(id))?
                .block_reward_transactable()
                .outputs()
                .unwrap_or(&[])
                .to_vec()),
        }
    }

    pub fn consume(self) -> Result<TransactionVerifierDelta, ConnectTransactionError> {
        Ok(TransactionVerifierDelta {
            tx_index_data: self.tx_index_cache,
            tokens_data: self.tokens_cache,
        })
    }
}

impl<'a, S: BlockchainStorageWrite + 'a> TransactionVerifier<'a, S> {
    fn flush_tx_index_data(
        db_tx: &mut S,
        tx_id: OutPointSourceId,
        tx_index_op: CachedInputsOperation,
    ) -> Result<(), ConnectTransactionError> {
        match tx_index_op {
            CachedInputsOperation::Write(ref tx_index) => {
                db_tx.set_mainchain_tx_index(&tx_id, tx_index)?
            }
            CachedInputsOperation::Read(_) => (),
            CachedInputsOperation::Erase => db_tx.del_mainchain_tx_index(&tx_id)?,
        }
        Ok(())
    }

    fn flush_tokens(
        db_tx: &mut S,
        token_id: TokenId,
        token_op: CachedTokensOperation,
    ) -> Result<(), ConnectTransactionError> {
        match token_op {
            CachedTokensOperation::Write(ref tx_id) => db_tx.set_token_tx(token_id, *tx_id)?,
            CachedTokensOperation::Read(_) => (),
            CachedTokensOperation::Erase => db_tx.del_token_tx(token_id)?,
        }
        Ok(())
    }

    pub fn flush_to_storage(
        db_tx: &mut S,
        input_data: TransactionVerifierDelta,
    ) -> Result<(), ConnectTransactionError> {
        for (tx_id, tx_index_op) in input_data.tx_index_data {
            Self::flush_tx_index_data(db_tx, tx_id, tx_index_op)?;
        }
        for (token_id, token_op) in input_data.tokens_data {
            Self::flush_tokens(db_tx, token_id, token_op)?;
        }
        Ok(())
    }
}

// TODO: write tests for CachedInputs that covers all possible mutations
// TODO: write tests for block rewards
// TODO: test attempting to spend the block reward at the same block
// TODO: test that total_block_reward = total_tx_fees + consensus_block_reward<|MERGE_RESOLUTION|>--- conflicted
+++ resolved
@@ -16,21 +16,11 @@
 pub mod error;
 
 mod cached_operation;
+use self::{cached_operation::CachedTokensOperation, error::ConnectTransactionError};
 use cached_operation::CachedInputsOperation;
-
-use std::{
-    collections::{btree_map::Entry, BTreeMap},
-    sync::Arc,
-};
-
-<<<<<<< HEAD
-use crate::detail::TokensError;
-
-use super::gen_block_index::GenBlockIndex;
-=======
->>>>>>> a691e1b1
 use chainstate_storage::{BlockchainStorageRead, BlockchainStorageWrite};
 use chainstate_types::GenBlockIndex;
+use chainstate_types::TokensError;
 use common::{
     amount_sum,
     chain::{
@@ -44,22 +34,14 @@
     },
     primitives::{Amount, BlockDistance, BlockHeight, Id, Idable},
 };
+use std::{
+    collections::{btree_map::Entry, BTreeMap},
+    sync::Arc,
+};
 use utils::ensure;
 
-<<<<<<< HEAD
-mod cached_operation;
-use cached_operation::CachedInputsOperation;
-
-use self::{cached_operation::CachedTokensOperation, error::ConnectTransactionError};
-
-pub mod error;
-
 type TokensMap = BTreeMap<TokenId, Amount>;
 
-=======
-use self::error::ConnectTransactionError;
-
->>>>>>> a691e1b1
 /// A BlockTransactableRef is a reference to an operation in a block that causes inputs to be spent, outputs to be created, or both
 #[derive(Debug, Copy, Clone, Eq, PartialEq)]
 pub enum BlockTransactableRef<'a> {
