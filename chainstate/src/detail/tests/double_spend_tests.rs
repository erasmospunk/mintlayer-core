--- conflicted
+++ resolved
@@ -300,13 +300,7 @@
         empty_witness(rng),
     );
     let output = TxOutput::new(
-<<<<<<< HEAD
-        OutputValue::Coin(Amount::from_atoms(
-            random::make_pseudo_rng().gen_range(100_000..200_000),
-        )),
-=======
-        Amount::from_atoms(output_value),
->>>>>>> c3006ad5
+        OutputValue::Coin(Amount::from_atoms(output_value)),
         OutputPurpose::Transfer(anyonecanspend_address()),
     );
     Transaction::new(0, vec![input], vec![output], 0).expect(ERR_CREATE_TX_FAIL)
@@ -316,13 +310,7 @@
 fn tx_from_tx(tx: &Transaction, output_value: u128) -> Transaction {
     let input = TxInput::new(tx.get_id().into(), 0, InputWitness::NoSignature(None));
     let output = TxOutput::new(
-<<<<<<< HEAD
-        OutputValue::Coin(Amount::from_atoms(
-            random::make_pseudo_rng().gen_range(1000..2000),
-        )),
-=======
-        Amount::from_atoms(output_value),
->>>>>>> c3006ad5
+        OutputValue::Coin(Amount::from_atoms(output_value)),
         OutputPurpose::Transfer(anyonecanspend_address()),
     );
     Transaction::new(0, vec![input], vec![output], 0).expect(ERR_CREATE_TX_FAIL)
