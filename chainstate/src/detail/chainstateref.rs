// Copyright (c) 2022 RBB S.r.l
// opensource@mintlayer.org
// SPDX-License-Identifier: MIT
// Licensed under the MIT License;
// you may not use this file except in compliance with the License.
// You may obtain a copy of the License at
//
// https://github.com/mintlayer/mintlayer-core/blob/master/LICENSE
//
// Unless required by applicable law or agreed to in writing, software
// distributed under the License is distributed on an "AS IS" BASIS,
// WITHOUT WARRANTIES OR CONDITIONS OF ANY KIND, either express or implied.
// See the License for the specific language governing permissions and
// limitations under the License.

use std::{collections::BTreeSet, convert::TryInto, sync::Arc};

use chainstate_storage::{BlockchainStorageRead, BlockchainStorageWrite, TransactionRw};
<<<<<<< HEAD
use chainstate_types::{
    get_skip_height, BlockIndex, BlockPreconnectData, ConsensusExtraData, EpochData, GenBlockIndex,
    PropertyQueryError,
};
=======
use chainstate_types::{get_skip_height, BlockIndex, GenBlockIndex, PropertyQueryError};
use common::chain::tokens::TokenAuxiliaryData;
use common::chain::Transaction;
use common::time_getter::TimeGetterFn;
>>>>>>> 9f70be49
use common::{
    chain::{
        block::{
            calculate_tx_merkle_root, calculate_witness_merkle_root, BlockHeader, BlockReward,
        },
        tokens::{get_tokens_issuance_count, OutputValue, TokenId},
        Block, ChainConfig, GenBlock, GenBlockId, OutPointSourceId,
    },
    primitives::{id::WithId, Amount, BlockDistance, BlockHeight, Id, Idable},
    Uint256,
};
use consensus::{
    compute_extra_consensus_data, pos::is_due_for_epoch_data_calculation, BlockIndexHandle,
    TransactionIndexHandle,
};
use logging::log;
use utils::ensure;
use utxo::{UtxosDB, UtxosView};

use super::median_time::calculate_median_time_past;
use crate::detail::tokens::check_tokens_data;
use crate::detail::transaction_verifier::error::TokensError;
use crate::{BlockError, BlockSource, ChainstateConfig};

use super::{
    orphan_blocks::{OrphanBlocks, OrphanBlocksMut},
    transaction_verifier::{
        error::ConnectTransactionError, BlockTransactableRef, Fee, Subsidy, TransactionVerifier,
    },
    BlockSizeError, CheckBlockError, CheckBlockTransactionsError, OrphanCheckError,
};

pub(crate) struct ChainstateRef<'a, S, O> {
    chain_config: &'a ChainConfig,
    _chainstate_config: &'a ChainstateConfig,
    db_tx: S,
    orphan_blocks: O,
    time_getter: &'a TimeGetterFn,
}

impl<'a, S: BlockchainStorageRead, O: OrphanBlocks> BlockIndexHandle for ChainstateRef<'a, S, O> {
    fn get_block_index(
        &self,
        block_id: &Id<Block>,
    ) -> Result<Option<BlockIndex>, PropertyQueryError> {
        self.get_block_index(block_id)
    }

    fn get_gen_block_index(
        &self,
        block_id: &Id<GenBlock>,
    ) -> Result<Option<GenBlockIndex>, PropertyQueryError> {
        self.get_gen_block_index(block_id)
    }

    fn get_ancestor(
        &self,
        block_index: &BlockIndex,
        ancestor_height: BlockHeight,
    ) -> Result<GenBlockIndex, PropertyQueryError> {
        self.get_ancestor(&GenBlockIndex::Block(block_index.clone()), ancestor_height)
    }

    fn get_block_reward(
        &self,
        block_index: &BlockIndex,
    ) -> Result<Option<BlockReward>, PropertyQueryError> {
        self.get_block_reward(block_index)
    }

    fn get_epoch_data(&self, epoch_index: u64) -> Result<Option<EpochData>, PropertyQueryError> {
        self.get_epoch_data(epoch_index)
    }
}

impl<'a, S: BlockchainStorageRead, O: OrphanBlocks> TransactionIndexHandle
    for ChainstateRef<'a, S, O>
{
    fn get_mainchain_tx_index(
        &self,
        tx_id: &OutPointSourceId,
    ) -> Result<Option<common::chain::TxMainChainIndex>, PropertyQueryError> {
        self.get_mainchain_tx_index(tx_id)
    }

    fn get_mainchain_tx_by_position(
        &self,
        tx_index: &common::chain::TxMainChainPosition,
    ) -> Result<Option<common::chain::Transaction>, PropertyQueryError> {
        self.get_mainchain_tx_by_position(tx_index)
    }
}

impl<'a, S: TransactionRw, O> ChainstateRef<'a, S, O> {
    pub fn commit_db_tx(self) -> chainstate_storage::Result<()> {
        self.db_tx.commit()
    }
}

impl<'a, S: BlockchainStorageRead, O: OrphanBlocks> ChainstateRef<'a, S, O> {
    pub fn new_rw(
        chain_config: &'a ChainConfig,
        chainstate_config: &'a ChainstateConfig,
        db_tx: S,
        orphan_blocks: O,
        time_getter: &'a TimeGetterFn,
    ) -> ChainstateRef<'a, S, O> {
        ChainstateRef {
            chain_config,
            _chainstate_config: chainstate_config,
            db_tx,
            orphan_blocks,
            time_getter,
        }
    }

    pub fn new_ro(
        chain_config: &'a ChainConfig,
        chainstate_config: &'a ChainstateConfig,
        db_tx: S,
        orphan_blocks: O,
        time_getter: &'a TimeGetterFn,
    ) -> ChainstateRef<'a, S, O> {
        ChainstateRef {
            chain_config,
            _chainstate_config: chainstate_config,
            db_tx,
            orphan_blocks,
            time_getter,
        }
    }

    // TODO this will go when transaction verifier is ready
    pub fn make_utxo_view(&self) -> impl UtxosView + '_ {
        UtxosDB::new(&self.db_tx)
    }

    pub fn chain_config(&self) -> &ChainConfig {
        self.chain_config
    }

    pub fn current_time(&self) -> std::time::Duration {
        (self.time_getter)()
    }

    pub fn get_best_block_id(&self) -> Result<Id<GenBlock>, PropertyQueryError> {
        self.db_tx
            .get_best_block_id()
            .map_err(PropertyQueryError::from)
            .map(|bid| bid.expect("Best block ID not initialized"))
    }

    pub fn get_block_index(
        &self,
        block_id: &Id<Block>,
    ) -> Result<Option<BlockIndex>, PropertyQueryError> {
        log::trace!("Loading block index of id: {}", block_id);
        self.db_tx.get_block_index(block_id).map_err(PropertyQueryError::from)
    }

    pub fn get_gen_block_index(
        &self,
        block_id: &Id<GenBlock>,
    ) -> Result<Option<GenBlockIndex>, PropertyQueryError> {
        gen_block_index_getter(&self.db_tx, self.chain_config, block_id)
    }

    pub fn get_mainchain_tx_index(
        &self,
        tx_id: &OutPointSourceId,
    ) -> Result<Option<common::chain::TxMainChainIndex>, PropertyQueryError> {
        log::trace!("Loading transaction index of id: {:?}", tx_id);
        self.db_tx.get_mainchain_tx_index(tx_id).map_err(PropertyQueryError::from)
    }

    pub fn get_mainchain_tx_by_position(
        &self,
        tx_index: &common::chain::TxMainChainPosition,
    ) -> Result<Option<common::chain::Transaction>, PropertyQueryError> {
        log::trace!("Loading transaction by pos: {:?}", tx_index);
        self.db_tx
            .get_mainchain_tx_by_position(tx_index)
            .map_err(PropertyQueryError::from)
    }

    fn get_epoch_data(&self, epoch_index: u64) -> Result<Option<EpochData>, PropertyQueryError> {
        self.db_tx.get_epoch_data(epoch_index).map_err(PropertyQueryError::from)
    }

    pub fn get_block_id_by_height(
        &self,
        height: &BlockHeight,
    ) -> Result<Option<Id<GenBlock>>, PropertyQueryError> {
        self.db_tx.get_block_id_by_height(height).map_err(PropertyQueryError::from)
    }

    pub fn get_block(&self, block_id: Id<Block>) -> Result<Option<Block>, PropertyQueryError> {
        self.db_tx.get_block(block_id).map_err(PropertyQueryError::from)
    }

    pub fn is_block_in_main_chain(
        &self,
        block_id: &Id<GenBlock>,
    ) -> Result<bool, PropertyQueryError> {
        let ht = match self.get_block_height_in_main_chain(block_id)? {
            None => return Ok(false),
            Some(ht) => ht,
        };
        let bid = self.get_block_id_by_height(&ht)?;
        Ok(bid == Some(*block_id))
    }

    /// Read previous block from storage and return its BlockIndex
    fn get_previous_block_index(
        &self,
        block_index: &BlockIndex,
    ) -> Result<GenBlockIndex, PropertyQueryError> {
        let prev_block_id = block_index.prev_block_id();
        self.get_gen_block_index(prev_block_id)?
            .ok_or(PropertyQueryError::PrevBlockIndexNotFound(*prev_block_id))
    }

    pub fn get_ancestor(
        &self,
        block_index: &GenBlockIndex,
        target_height: BlockHeight,
    ) -> Result<GenBlockIndex, PropertyQueryError> {
        block_index_ancestor_getter(
            gen_block_index_getter,
            &self.db_tx,
            self.chain_config,
            block_index,
            target_height,
        )
    }

    #[allow(unused)]
    pub fn last_common_ancestor(
        &self,
        first_block_index: &GenBlockIndex,
        second_block_index: &GenBlockIndex,
    ) -> Result<GenBlockIndex, PropertyQueryError> {
        let mut first_block_index = first_block_index.clone();
        let mut second_block_index = second_block_index.clone();
        match first_block_index.block_height().cmp(&second_block_index.block_height()) {
            std::cmp::Ordering::Greater => {
                first_block_index =
                    self.get_ancestor(&first_block_index, second_block_index.block_height())?;
            }
            std::cmp::Ordering::Less => {
                second_block_index =
                    self.get_ancestor(&second_block_index, first_block_index.block_height())?;
            }
            std::cmp::Ordering::Equal => {}
        }

        loop {
            match (&first_block_index, &second_block_index) {
                _ if first_block_index.block_id() == second_block_index.block_id() => {
                    break Ok(first_block_index)
                }
                (GenBlockIndex::Block(first_blkidx), GenBlockIndex::Block(second_blkidx)) => {
                    first_block_index = self.get_previous_block_index(first_blkidx)?;
                    second_block_index = self.get_previous_block_index(second_blkidx)?;
                }
                _ => panic!("Chain iteration not in lockstep"),
            }
        }
    }

    pub fn get_best_block_index(&self) -> Result<Option<GenBlockIndex>, PropertyQueryError> {
        self.get_gen_block_index(&self.get_best_block_id()?)
    }

    pub fn get_token_aux_data(
        &self,
        token_id: &TokenId,
    ) -> Result<Option<TokenAuxiliaryData>, PropertyQueryError> {
        self.db_tx.get_token_aux_data(token_id).map_err(PropertyQueryError::from)
    }

    pub fn get_token_id(
        &self,
        tx_id: &Id<Transaction>,
    ) -> Result<Option<TokenId>, PropertyQueryError> {
        self.db_tx.get_token_id(tx_id).map_err(PropertyQueryError::from)
    }

    pub fn get_header_from_height(
        &self,
        height: &BlockHeight,
    ) -> Result<Option<BlockHeader>, PropertyQueryError> {
        let id = self
            .get_block_id_by_height(height)?
            .ok_or(PropertyQueryError::BlockForHeightNotFound(*height))?;
        let id = id
            .classify(self.chain_config)
            .chain_block_id()
            .ok_or(PropertyQueryError::GenesisHeaderRequested)?;
        Ok(self.get_block_index(&id)?.map(|block_index| block_index.into_block_header()))
    }

    pub fn get_block_reward(
        &self,
        block_index: &BlockIndex,
    ) -> Result<Option<BlockReward>, PropertyQueryError> {
        Ok(self.db_tx.get_block_reward(block_index)?)
    }

    pub fn get_block_height_in_main_chain(
        &self,
        id: &Id<GenBlock>,
    ) -> Result<Option<BlockHeight>, PropertyQueryError> {
        let id = match id.classify(self.chain_config) {
            GenBlockId::Block(id) => id,
            GenBlockId::Genesis(_) => return Ok(Some(BlockHeight::zero())),
        };
        let block_index = self.get_block_index(&id)?;
        let block_index = block_index.ok_or(PropertyQueryError::BlockNotFound(id))?;
        if block_index.block_id() == &id {
            Ok(Some(block_index.block_height()))
        } else {
            Ok(None)
        }
    }

    // Get indexes for a new longest chain
    fn get_new_chain(
        &self,
        new_tip_block_index: &BlockIndex,
    ) -> Result<Vec<BlockIndex>, PropertyQueryError> {
        let mut result = Vec::new();
        let mut block_index = new_tip_block_index.clone();
        while !self.is_block_in_main_chain(&(*block_index.block_id()).into())? {
            result.push(block_index.clone());
            block_index = match self.get_previous_block_index(&block_index)? {
                GenBlockIndex::Genesis(_) => break,
                GenBlockIndex::Block(blkidx) => blkidx,
            }
        }
        result.reverse();
        debug_assert!(!result.is_empty()); // there has to always be at least one new block
        Ok(result)
    }

    fn check_block_index(&self, block_index: &BlockIndex) -> Result<(), BlockError> {
        // BlockIndex is already known or block exists
        if self.db_tx.get_block_index(block_index.block_id())?.is_some() {
            return Err(BlockError::BlockAlreadyExists(*block_index.block_id()));
        }
        // TODO: Will be expanded
        Ok(())
    }

    pub fn check_block_header(&self, header: &BlockHeader) -> Result<(), CheckBlockError> {
        self.check_header_size(header)?;

        consensus::validate_consensus(self.chain_config, header, self)
            .map_err(CheckBlockError::ConsensusVerificationFailed)?;

        let prev_block_id = header.prev_block_id();
        let median_time_past = calculate_median_time_past(self, prev_block_id);
        ensure!(
            header.timestamp() >= median_time_past,
            CheckBlockError::BlockTimeOrderInvalid,
        );

        let max_future_offset = self.chain_config.max_future_block_time_offset();
        let current_time = self.current_time();
        let block_timestamp = header.timestamp();
        ensure!(
            block_timestamp.as_duration_since_epoch() <= current_time + *max_future_offset,
            CheckBlockError::BlockFromTheFuture,
        );
        Ok(())
    }

    fn check_block_reward_maturity_settings(&self, block: &Block) -> Result<(), CheckBlockError> {
        let required = block.consensus_data().reward_maturity_distance(self.chain_config);
        for output in block.block_reward().outputs() {
            match output.purpose() {
                common::chain::OutputPurpose::Transfer(_) => {
                    return Err(CheckBlockError::InvalidBlockRewardOutputType(
                        block.get_id(),
                    ))
                }
                common::chain::OutputPurpose::LockThenTransfer(_, tl) => match tl {
                    common::chain::timelock::OutputTimeLock::UntilHeight(_) => {
                        return Err(CheckBlockError::InvalidBlockRewardMaturityTimelockType(
                            block.get_id(),
                        ))
                    }
                    common::chain::timelock::OutputTimeLock::UntilTime(_) => {
                        return Err(CheckBlockError::InvalidBlockRewardMaturityTimelockType(
                            block.get_id(),
                        ))
                    }
                    common::chain::timelock::OutputTimeLock::ForBlockCount(c) => {
                        let cs: i64 = (*c).try_into().map_err(|_| {
                            CheckBlockError::InvalidBlockRewardMaturityDistanceValue(
                                block.get_id(),
                                *c,
                            )
                        })?;
                        let given = BlockDistance::new(cs);
                        if given < required {
                            return Err(CheckBlockError::InvalidBlockRewardMaturityDistance(
                                block.get_id(),
                                given,
                                required,
                            ));
                        }
                    }
                    common::chain::timelock::OutputTimeLock::ForSeconds(_) => {
                        return Err(CheckBlockError::InvalidBlockRewardMaturityTimelockType(
                            block.get_id(),
                        ))
                    }
                },
                common::chain::OutputPurpose::StakeLock(_) => {
                    return Err(CheckBlockError::InvalidBlockRewardOutputType(
                        block.get_id(),
                    ))
                }
            }
        }
        Ok(())
    }

    fn check_header_size(&self, header: &BlockHeader) -> Result<(), BlockSizeError> {
        let size = header.header_size();
        ensure!(
            size <= self.chain_config.max_block_header_size(),
            BlockSizeError::Header(size, self.chain_config.max_block_header_size())
        );

        Ok(())
    }

    fn check_block_size(&self, block: &Block) -> Result<(), BlockSizeError> {
        let block_size = block.block_size();

        ensure!(
            block_size.size_from_header() <= self.chain_config.max_block_header_size(),
            BlockSizeError::Header(
                block_size.size_from_header(),
                self.chain_config.max_block_header_size()
            )
        );

        ensure!(
            block_size.size_from_txs() <= self.chain_config.max_block_size_from_txs(),
            BlockSizeError::SizeOfTxs(
                block_size.size_from_txs(),
                self.chain_config.max_block_size_from_txs()
            )
        );

        ensure!(
            block_size.size_from_smart_contracts()
                <= self.chain_config.max_block_size_from_smart_contracts(),
            BlockSizeError::SizeOfSmartContracts(
                block_size.size_from_smart_contracts(),
                self.chain_config.max_block_size_from_smart_contracts()
            )
        );

        Ok(())
    }

    fn check_duplicate_inputs(&self, block: &Block) -> Result<(), CheckBlockTransactionsError> {
        // check for duplicate inputs (see CVE-2018-17144)
        let mut block_inputs = BTreeSet::new();
        for tx in block.transactions() {
            if tx.inputs().is_empty() || tx.outputs().is_empty() {
                return Err(
                    CheckBlockTransactionsError::EmptyInputsOutputsInTransactionInBlock(
                        tx.get_id(),
                        block.get_id(),
                    ),
                );
            }
            let mut tx_inputs = BTreeSet::new();
            for input in tx.inputs() {
                ensure!(
                    tx_inputs.insert(input.outpoint()),
                    CheckBlockTransactionsError::DuplicateInputInTransaction(
                        tx.get_id(),
                        block.get_id()
                    )
                );
                ensure!(
                    block_inputs.insert(input.outpoint()),
                    CheckBlockTransactionsError::DuplicateInputInBlock(block.get_id())
                );
            }
        }
        Ok(())
    }

    fn check_tokens_txs(&self, block: &Block) -> Result<(), CheckBlockTransactionsError> {
        for tx in block.transactions() {
            // We can't issue multiple tokens in a single tx
            let issuance_count = get_tokens_issuance_count(tx.outputs());
            ensure!(
                issuance_count <= 1,
                CheckBlockTransactionsError::TokensError(
                    TokensError::MultipleTokenIssuanceInTransaction(tx.get_id(), block.get_id()),
                )
            );

            // Check tokens
            tx.outputs()
                .iter()
                .filter_map(|output| match output.value() {
                    OutputValue::Coin(_) => None,
                    OutputValue::Token(token_data) => Some(token_data),
                })
                .try_for_each(|token_data| {
                    check_tokens_data(self.chain_config, token_data, tx, block.get_id())
                })
                .map_err(CheckBlockTransactionsError::TokensError)?;
        }
        Ok(())
    }

    fn check_transactions(&self, block: &Block) -> Result<(), CheckBlockTransactionsError> {
        // Note: duplicate txs are detected through duplicate inputs
        self.check_duplicate_inputs(block)?;
        self.check_tokens_txs(block)?;
        Ok(())
    }

    fn get_block_from_index(&self, block_index: &BlockIndex) -> Result<Option<Block>, BlockError> {
        Ok(self.db_tx.get_block(*block_index.block_id())?)
    }

<<<<<<< HEAD
    pub fn check_block(&self, block: &Block) -> Result<(), CheckBlockError> {
        consensus::validate_consensus(self.chain_config, block.header(), self, self)
            .map_err(CheckBlockError::ConsensusVerificationFailed)?;
        self.check_block_detail(block)?;
=======
    pub fn check_block(&self, block: &WithId<Block>) -> Result<(), CheckBlockError> {
        self.check_block_header(block.header())?;

        self.check_block_size(block).map_err(CheckBlockError::BlockSizeError)?;

        self.check_block_reward_maturity_settings(block)?;

        // MerkleTree root
        let merkle_tree_root = block.merkle_root();
        calculate_tx_merkle_root(block.body()).map_or(
            Err(CheckBlockError::MerkleRootMismatch),
            |merkle_tree| {
                ensure!(
                    merkle_tree_root == merkle_tree,
                    CheckBlockError::MerkleRootMismatch
                );
                Ok(())
            },
        )?;

        // Witness merkle root
        let witness_merkle_root = block.witness_merkle_root();
        calculate_witness_merkle_root(block.body()).map_or(
            Err(CheckBlockError::WitnessMerkleRootMismatch),
            |witness_merkle| {
                ensure!(
                    witness_merkle_root == witness_merkle,
                    CheckBlockError::WitnessMerkleRootMismatch,
                );
                Ok(())
            },
        )?;

        self.check_transactions(block)
            .map_err(CheckBlockError::CheckTransactionFailed)?;

>>>>>>> 9f70be49
        Ok(())
    }

    fn get_block_proof(&self, block: &Block) -> Result<Uint256, BlockError> {
        block
            .header()
            .consensus_data()
            .get_block_proof()
            .ok_or_else(|| BlockError::BlockProofCalculationError(block.get_id()))
    }

    fn make_cache_with_connected_transactions(
        &'a self,
        block_index: &'a BlockIndex,
        block: &WithId<Block>,
        spend_height: &BlockHeight,
    ) -> Result<TransactionVerifier<S>, BlockError> {
        // The comparison for timelock is done with median_time_past based on BIP-113, i.e., the median time instead of the block timestamp
        let median_time_past = calculate_median_time_past(self, &block.prev_block_id());

        let mut tx_verifier = TransactionVerifier::new(&self.db_tx, self.chain_config);

        let reward_fees = tx_verifier.connect_transactable(
            block_index,
            BlockTransactableRef::BlockReward(block),
            spend_height,
            &median_time_past,
        )?;
        debug_assert!(reward_fees.is_none());

        let total_fees = block.transactions().iter().enumerate().try_fold(
            Amount::from_atoms(0),
            |total, (tx_num, _)| {
                let fee = tx_verifier.connect_transactable(
                    block_index,
                    BlockTransactableRef::Transaction(block, tx_num),
                    spend_height,
                    &median_time_past,
                )?;
                (total + fee.expect("connect tx should return fees").0).ok_or_else(|| {
                    ConnectTransactionError::FailedToAddAllFeesOfBlock(block.get_id())
                })
            },
        )?;

        let block_subsidy = self.chain_config.block_subsidy_at_height(spend_height);
        tx_verifier.check_block_reward(block, Fee(total_fees), Subsidy(block_subsidy))?;

        Ok(tx_verifier)
    }

    fn make_cache_with_disconnected_transactions(
        &'a self,
        block: &WithId<Block>,
    ) -> Result<TransactionVerifier<S>, BlockError> {
        let mut tx_verifier = TransactionVerifier::new(&self.db_tx, self.chain_config);

        // TODO: add a test that checks the order in which txs are disconnected
        block.transactions().iter().enumerate().rev().try_for_each(|(tx_num, _)| {
            tx_verifier.disconnect_transactable(BlockTransactableRef::Transaction(block, tx_num))
        })?;
        tx_verifier.disconnect_transactable(BlockTransactableRef::BlockReward(block))?;

        Ok(tx_verifier)
    }

    pub fn get_mainchain_blocks_list(&self) -> Result<Vec<Id<Block>>, PropertyQueryError> {
        let id_from_height = |block_height: u64| -> Result<Id<Block>, PropertyQueryError> {
            let block_height: BlockHeight = block_height.into();
            let block_id = self
                .get_block_id_by_height(&block_height)?
                .expect("Since block_height is >= best_height, this must exist");
            let block_id = block_id
                .classify(self.chain_config)
                .chain_block_id()
                .expect("Since the height is never zero, this cannot be genesis");
            Ok(block_id)
        };

        let best_block_index =
            self.get_best_block_index()?.expect("Failed to get best block index");
        let best_height = best_block_index.block_height();
        let best_height_int: u64 = best_height.into();
        let mut result = Vec::with_capacity(best_height_int as usize);
        for block_height in 1..=best_height_int {
            result.push(id_from_height(block_height)?);
        }
        Ok(result)
    }

    pub fn get_block_id_tree_as_list(&self) -> Result<Vec<Id<Block>>, PropertyQueryError> {
        let block_tree_map = self.db_tx.get_block_tree_by_height()?;
        let result = block_tree_map
            .into_iter()
            .flat_map(|(_height, ids_per_height)| ids_per_height)
            .collect();
        Ok(result)
    }
}

impl<'a, S: BlockchainStorageWrite, O: OrphanBlocksMut> ChainstateRef<'a, S, O> {
    pub fn check_legitimate_orphan(
        &mut self,
        block_source: BlockSource,
        block: WithId<Block>,
    ) -> Result<WithId<Block>, OrphanCheckError> {
        let prev_block_id = block.prev_block_id();

        let block_index_found = self
            .get_gen_block_index(&prev_block_id)
            .map_err(OrphanCheckError::PrevBlockIndexNotFound)?
            .is_some();

        if block_source == BlockSource::Local && !block_index_found {
            self.new_orphan_block(block)?;
            return Err(OrphanCheckError::LocalOrphan);
        }
        Ok(block)
    }

    fn disconnect_until(
        &mut self,
        to_disconnect: &BlockIndex,
        last_to_remain_connected: &Id<GenBlock>,
    ) -> Result<(), BlockError> {
        let mut to_disconnect = GenBlockIndex::Block(to_disconnect.clone());
        while to_disconnect.block_id() != *last_to_remain_connected {
            let to_disconnect_block = match to_disconnect {
                GenBlockIndex::Genesis(_) => panic!("Attempt to disconnect genesis"),
                GenBlockIndex::Block(block_index) => block_index,
            };
            to_disconnect = self.disconnect_tip(Some(to_disconnect_block.block_id()))?;
        }
        Ok(())
    }

    fn reorganize(
        &mut self,
        best_block_id: &Id<GenBlock>,
        new_block_index: &BlockIndex,
    ) -> Result<(), BlockError> {
        let new_chain = self.get_new_chain(new_block_index).map_err(|e| {
            BlockError::InvariantErrorFailedToFindNewChainPath(
                *new_block_index.block_id(),
                *best_block_id,
                e,
            )
        })?;

        let common_ancestor_id = {
            let err = "This vector cannot be empty since there is at least one block to connect";
            let first_block = &new_chain.first().expect(err);
            &first_block.prev_block_id()
        };

        // Disconnect the current chain if it is not a genesis
        if let GenBlockId::Block(best_block_id) = best_block_id.classify(self.chain_config) {
            let mainchain_tip = self
                .get_block_index(&best_block_id)
                .map_err(BlockError::BestBlockLoadError)?
                .expect("Can't get block index. Inconsistent DB");

            // Disconnect blocks
            self.disconnect_until(&mainchain_tip, common_ancestor_id)?;
        }

        // Connect the new chain
        for block_index in new_chain {
            self.connect_tip(&block_index)?;
        }

        Ok(())
    }

    fn connect_transactions(
        &mut self,
        block_index: &BlockIndex,
        block: &WithId<Block>,
        spend_height: &BlockHeight,
    ) -> Result<(), BlockError> {
        let connected_txs =
            self.make_cache_with_connected_transactions(block_index, block, spend_height)?;

        let consumed = connected_txs.consume()?;
        TransactionVerifier::flush_to_storage(&mut self.db_tx, consumed)?;

        Ok(())
    }

    fn disconnect_transactions(&mut self, block: &WithId<Block>) -> Result<(), BlockError> {
        let cached_inputs = self.make_cache_with_disconnected_transactions(block)?;
        let cached_inputs = cached_inputs.consume()?;
        TransactionVerifier::flush_to_storage(&mut self.db_tx, cached_inputs)?;

        Ok(())
    }

    // Connect new block
    fn connect_tip(&mut self, new_tip_block_index: &BlockIndex) -> Result<(), BlockError> {
        let best_block_id = self.get_best_block_id().map_err(BlockError::BestBlockLoadError)?;
        utils::ensure!(
            &best_block_id == new_tip_block_index.prev_block_id(),
            BlockError::InvariantErrorInvalidTip,
        );
        let block = self.get_block_from_index(new_tip_block_index)?.expect("Inconsistent DB");

        self.connect_transactions(
            new_tip_block_index,
            &block.into(),
            &new_tip_block_index.block_height(),
<<<<<<< HEAD
            // TODO: maturity value should come from consensus validation, not from chainconfig directly,
            // because PoS has a different maturity time than PoW
            self.chain_config.blockreward_maturity(),
=======
>>>>>>> 9f70be49
        )?;

        self.db_tx.set_block_id_at_height(
            &new_tip_block_index.block_height(),
            &(*new_tip_block_index.block_id()).into(),
        )?;
        self.db_tx.set_best_block_id(&(*new_tip_block_index.block_id()).into())?;
        Ok(())
    }

    /// Does a read-modify-write operation on the database and disconnects a block
    /// by unsetting the `next` pointer.
    /// Returns the previous block (the last block in the main-chain)
    fn disconnect_tip(
        &mut self,
        expected_tip_block_id: Option<&Id<Block>>,
    ) -> Result<GenBlockIndex, BlockError> {
        let best_block_id = self
            .get_best_block_id()
            .expect("Best block not initialized")
            .classify(self.chain_config)
            .chain_block_id()
            .expect("Cannot disconnect genesis");

        // Optionally, we can double-check that the tip is what we're disconnecting
        if let Some(expected_tip_block_id) = expected_tip_block_id {
            debug_assert_eq!(expected_tip_block_id, &best_block_id);
        }

        let block_index = self
            .get_block_index(&best_block_id)
            .expect("Database error on retrieving current best block index")
            .expect("Best block index not present in the database");
        let block = self.get_block_from_index(&block_index)?.expect("Inconsistent DB");
        // Disconnect transactions
        self.disconnect_transactions(&block.into())?;
        self.db_tx.set_best_block_id(block_index.prev_block_id())?;
        // Disconnect block
        self.db_tx.del_block_id_at_height(&block_index.block_height())?;

        let prev_block_index = self
            .get_previous_block_index(&block_index)
            .expect("Previous block index retrieval failed");
        Ok(prev_block_index)
    }

    fn prepare_epoch_data(&mut self, height: BlockHeight) -> Result<(), BlockError> {
        if is_due_for_epoch_data_calculation(self.chain_config, height) {
            // TODO: calculate the data that has to go to the EpochData type and store it to database
        }
        // TODO

        Ok(())
    }

    pub fn activate_best_chain(
        &mut self,
        new_block_index: BlockIndex,
        best_block_id: Id<GenBlock>,
    ) -> Result<Option<BlockIndex>, BlockError> {
        // Chain trust is higher than the best block
        let current_best_block_index = self
            .get_gen_block_index(&best_block_id)
            .map_err(BlockError::BestBlockLoadError)?
            .expect("Inconsistent DB");

        if new_block_index.chain_trust() > current_best_block_index.chain_trust() {
            self.reorganize(&best_block_id, &new_block_index)?;
            self.prepare_epoch_data(new_block_index.block_height())?;
            return Ok(Some(new_block_index));
        }

        Ok(None)
    }

    fn add_to_block_index(&mut self, block: &WithId<Block>) -> Result<BlockIndex, BlockError> {
        match self.db_tx.get_block_index(&block.get_id()).map_err(BlockError::from)? {
            // this is not an error, because it's valid to have the header but not the whole block
            Some(bi) => return Ok(bi),
            None => (),
        }

        let prev_block_index = self
            .get_gen_block_index(&block.prev_block_id())
            .map_err(BlockError::BestBlockLoadError)?
            .ok_or(BlockError::PrevBlockNotFound)?;

        // Set the block height
        let height = prev_block_index.block_height().next_height();

        let some_ancestor = {
            let skip_ht = get_skip_height(height);
            let err = |_| panic!("Ancestor retrieval failed for block: {}", block.get_id());
            self.get_ancestor(&prev_block_index, skip_ht).unwrap_or_else(err).block_id()
        };

        // Set Time Max
        let time_max = std::cmp::max(prev_block_index.chain_timestamps_max(), block.timestamp());

        // Set Chain Trust
        let consensus_extra = match &prev_block_index {
            GenBlockIndex::Block(prev_bi) => compute_extra_consensus_data(
                self.chain_config,
                prev_bi,
                block.header(),
                self,
                self,
            )?,
            GenBlockIndex::Genesis(_) => ConsensusExtraData::None,
        };

        let chain_trust = *prev_block_index.chain_trust() + self.get_block_proof(block)?;
        let block_index = BlockIndex::new(
            block,
            chain_trust,
            some_ancestor,
            height,
            time_max,
            BlockPreconnectData::new(consensus_extra),
        );
        Ok(block_index)
    }

    pub fn accept_block(&mut self, block: &WithId<Block>) -> Result<BlockIndex, BlockError> {
        let block_index = self.add_to_block_index(block)?;
        match self.db_tx.get_block(block.get_id()).map_err(BlockError::from)? {
            Some(_) => return Err(BlockError::BlockAlreadyExists(block.get_id())),
            None => (),
        }
        self.check_block_index(&block_index)?;
        self.db_tx.set_block_index(&block_index).map_err(BlockError::from)?;
        self.db_tx.add_block(block).map_err(BlockError::from)?;
        Ok(block_index)
    }

    /// Mark new block as an orphan
    fn new_orphan_block(&mut self, block: WithId<Block>) -> Result<(), OrphanCheckError> {
        match self.orphan_blocks.add_block(block) {
            Ok(_) => Ok(()),
            Err(err) => err.into(),
        }
    }
}

pub fn block_index_ancestor_getter<S, G>(
    gen_block_index_getter: G,
    db_tx: &S,
    chain_config: &ChainConfig,
    block_index: &GenBlockIndex,
    target_height: BlockHeight,
) -> Result<GenBlockIndex, PropertyQueryError>
where
    G: Fn(&S, &ChainConfig, &Id<GenBlock>) -> Result<Option<GenBlockIndex>, PropertyQueryError>,
{
    if target_height > block_index.block_height() {
        return Err(PropertyQueryError::InvalidAncestorHeight {
            block_height: block_index.block_height(),
            ancestor_height: target_height,
        });
    }

    let mut height_walk = block_index.block_height();
    let mut block_index_walk = block_index.clone();
    loop {
        assert!(height_walk >= target_height, "Skipped too much");
        if height_walk == target_height {
            break Ok(block_index_walk);
        }
        let cur_block_index = match block_index_walk {
            GenBlockIndex::Genesis(_) => break Ok(block_index_walk),
            GenBlockIndex::Block(idx) => idx,
        };

        let ancestor = cur_block_index.some_ancestor();

        let height_walk_prev =
            height_walk.prev_height().expect("Can never fail because prev is zero at worst");
        let height_skip = get_skip_height(height_walk);
        let height_skip_prev = get_skip_height(height_walk_prev);

        // prepare the booleans for the check
        let at_target = height_skip == target_height;
        let still_not_there = height_skip > target_height;
        let too_close = height_skip_prev.next_height().next_height() < height_skip;
        let prev_too_close = height_skip_prev >= target_height;

        if at_target || (still_not_there && !(too_close && prev_too_close)) {
            block_index_walk = gen_block_index_getter(db_tx, chain_config, ancestor)?
                .expect("Block index of ancestor must exist, since id exists");
            height_walk = height_skip;
        } else {
            let prev_block_id = cur_block_index.prev_block_id();
            block_index_walk = gen_block_index_getter(db_tx, chain_config, prev_block_id)?
                .ok_or(PropertyQueryError::PrevBlockIndexNotFound(*prev_block_id))?;
            height_walk = height_walk_prev;
        }
    }
}

pub fn gen_block_index_getter<S: BlockchainStorageRead>(
    db_tx: &S,
    chain_config: &ChainConfig,
    block_id: &Id<GenBlock>,
) -> Result<Option<GenBlockIndex>, PropertyQueryError> {
    match block_id.classify(chain_config) {
        GenBlockId::Genesis(_id) => Ok(Some(GenBlockIndex::Genesis(Arc::clone(
            chain_config.genesis_block(),
        )))),
        GenBlockId::Block(id) => db_tx
            .get_block_index(&id)
            .map_err(PropertyQueryError::from)
            .map(|b| b.map(GenBlockIndex::Block)),
    }
}<|MERGE_RESOLUTION|>--- conflicted
+++ resolved
@@ -16,17 +16,13 @@
 use std::{collections::BTreeSet, convert::TryInto, sync::Arc};
 
 use chainstate_storage::{BlockchainStorageRead, BlockchainStorageWrite, TransactionRw};
-<<<<<<< HEAD
 use chainstate_types::{
     get_skip_height, BlockIndex, BlockPreconnectData, ConsensusExtraData, EpochData, GenBlockIndex,
     PropertyQueryError,
 };
-=======
-use chainstate_types::{get_skip_height, BlockIndex, GenBlockIndex, PropertyQueryError};
 use common::chain::tokens::TokenAuxiliaryData;
 use common::chain::Transaction;
 use common::time_getter::TimeGetterFn;
->>>>>>> 9f70be49
 use common::{
     chain::{
         block::{
@@ -384,7 +380,7 @@
     pub fn check_block_header(&self, header: &BlockHeader) -> Result<(), CheckBlockError> {
         self.check_header_size(header)?;
 
-        consensus::validate_consensus(self.chain_config, header, self)
+        consensus::validate_consensus(self.chain_config, header, self, self)
             .map_err(CheckBlockError::ConsensusVerificationFailed)?;
 
         let prev_block_id = header.prev_block_id();
@@ -446,7 +442,7 @@
                         ))
                     }
                 },
-                common::chain::OutputPurpose::StakeLock(_) => {
+                common::chain::OutputPurpose::StakePool(_) => {
                     return Err(CheckBlockError::InvalidBlockRewardOutputType(
                         block.get_id(),
                     ))
@@ -564,12 +560,6 @@
         Ok(self.db_tx.get_block(*block_index.block_id())?)
     }
 
-<<<<<<< HEAD
-    pub fn check_block(&self, block: &Block) -> Result<(), CheckBlockError> {
-        consensus::validate_consensus(self.chain_config, block.header(), self, self)
-            .map_err(CheckBlockError::ConsensusVerificationFailed)?;
-        self.check_block_detail(block)?;
-=======
     pub fn check_block(&self, block: &WithId<Block>) -> Result<(), CheckBlockError> {
         self.check_block_header(block.header())?;
 
@@ -606,7 +596,6 @@
         self.check_transactions(block)
             .map_err(CheckBlockError::CheckTransactionFailed)?;
 
->>>>>>> 9f70be49
         Ok(())
     }
 
@@ -817,12 +806,6 @@
             new_tip_block_index,
             &block.into(),
             &new_tip_block_index.block_height(),
-<<<<<<< HEAD
-            // TODO: maturity value should come from consensus validation, not from chainconfig directly,
-            // because PoS has a different maturity time than PoW
-            self.chain_config.blockreward_maturity(),
-=======
->>>>>>> 9f70be49
         )?;
 
         self.db_tx.set_block_id_at_height(
