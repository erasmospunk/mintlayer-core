// Copyright (c) 2022 RBB S.r.l
// opensource@mintlayer.org
// SPDX-License-Identifier: MIT
// Licensed under the MIT License;
// you may not use this file except in compliance with the License.
// You may obtain a copy of the License at
//
// https://github.com/mintlayer/mintlayer-core/blob/master/LICENSE
//
// Unless required by applicable law or agreed to in writing, software
// distributed under the License is distributed on an "AS IS" BASIS,
// WITHOUT WARRANTIES OR CONDITIONS OF ANY KIND, either express or implied.
// See the License for the specific language governing permissions and
// limitations under the License.

use std::{collections::BTreeSet, convert::TryInto, sync::Arc};

use chainstate_storage::{BlockchainStorageRead, BlockchainStorageWrite, TransactionRw};
use chainstate_types::{get_skip_height, BlockIndex, GenBlockIndex, PropertyQueryError};
use common::chain::tokens::TokenIssuanceTransaction;
use common::chain::Transaction;
use common::time_getter::TimeGetterFn;
use common::{
    chain::{
        block::{
            calculate_tx_merkle_root, calculate_witness_merkle_root, BlockHeader, BlockReward,
        },
        tokens::{get_tokens_issuance_count, OutputValue, TokenId, TokensError},
        Block, ChainConfig, GenBlock, GenBlockId, OutPointSourceId,
    },
    primitives::{id::WithId, Amount, BlockDistance, BlockHeight, Id, Idable},
    Uint256,
};
use consensus::{BlockIndexHandle, TransactionIndexHandle};
use logging::log;
use utils::ensure;
use utxo::{UtxosDB, UtxosView};

use super::median_time::calculate_median_time_past;
use crate::detail::tokens::check_tokens_data;
use crate::{BlockError, BlockSource, ChainstateConfig};

use super::{
    orphan_blocks::{OrphanBlocks, OrphanBlocksMut},
    transaction_verifier::{
        error::ConnectTransactionError, BlockTransactableRef, Fee, Subsidy, TransactionVerifier,
    },
    BlockSizeError, CheckBlockError, CheckBlockTransactionsError, OrphanCheckError,
};

pub(crate) struct ChainstateRef<'a, S, O> {
    chain_config: &'a ChainConfig,
    _chainstate_config: &'a ChainstateConfig,
    db_tx: S,
    orphan_blocks: O,
    time_getter: &'a TimeGetterFn,
}

impl<'a, S: BlockchainStorageRead, O: OrphanBlocks> BlockIndexHandle for ChainstateRef<'a, S, O> {
    fn get_block_index(
        &self,
        block_id: &Id<Block>,
    ) -> Result<Option<BlockIndex>, PropertyQueryError> {
        self.get_block_index(block_id)
    }

    fn get_gen_block_index(
        &self,
        block_id: &Id<GenBlock>,
    ) -> Result<Option<GenBlockIndex>, PropertyQueryError> {
        self.get_gen_block_index(block_id)
    }

    fn get_ancestor(
        &self,
        block_index: &BlockIndex,
        ancestor_height: BlockHeight,
    ) -> Result<GenBlockIndex, PropertyQueryError> {
        self.get_ancestor(&GenBlockIndex::Block(block_index.clone()), ancestor_height)
    }

    fn get_block_reward(
        &self,
        block_index: &BlockIndex,
    ) -> Result<Option<BlockReward>, PropertyQueryError> {
        self.get_block_reward(block_index)
    }
}

impl<'a, S: BlockchainStorageRead, O: OrphanBlocks> TransactionIndexHandle
    for ChainstateRef<'a, S, O>
{
    fn get_mainchain_tx_index(
        &self,
        tx_id: &OutPointSourceId,
    ) -> Result<Option<common::chain::TxMainChainIndex>, PropertyQueryError> {
        self.get_mainchain_tx_index(tx_id)
    }

    fn get_mainchain_tx_by_position(
        &self,
        tx_index: &common::chain::TxMainChainPosition,
    ) -> Result<Option<common::chain::Transaction>, PropertyQueryError> {
        self.get_mainchain_tx_by_position(tx_index)
    }
}

impl<'a, S: TransactionRw, O> ChainstateRef<'a, S, O> {
    pub fn commit_db_tx(self) -> chainstate_storage::Result<()> {
        self.db_tx.commit()
    }
}

impl<'a, S: BlockchainStorageRead, O: OrphanBlocks> ChainstateRef<'a, S, O> {
    pub fn new_rw(
        chain_config: &'a ChainConfig,
        chainstate_config: &'a ChainstateConfig,
        db_tx: S,
        orphan_blocks: O,
        time_getter: &'a TimeGetterFn,
    ) -> ChainstateRef<'a, S, O> {
        ChainstateRef {
            chain_config,
            _chainstate_config: chainstate_config,
            db_tx,
            orphan_blocks,
            time_getter,
        }
    }

    pub fn new_ro(
        chain_config: &'a ChainConfig,
        chainstate_config: &'a ChainstateConfig,
        db_tx: S,
        orphan_blocks: O,
        time_getter: &'a TimeGetterFn,
    ) -> ChainstateRef<'a, S, O> {
        ChainstateRef {
            chain_config,
            _chainstate_config: chainstate_config,
            db_tx,
            orphan_blocks,
            time_getter,
        }
    }

    pub fn chain_config(&self) -> &ChainConfig {
        self.chain_config
    }

    pub fn current_time(&self) -> std::time::Duration {
        (self.time_getter)()
    }

    pub fn get_best_block_id(&self) -> Result<Id<GenBlock>, PropertyQueryError> {
        self.db_tx
            .get_best_block_id()
            .map_err(PropertyQueryError::from)
            .map(|bid| bid.expect("Best block ID not initialized"))
    }

    pub fn get_block_index(
        &self,
        block_id: &Id<Block>,
    ) -> Result<Option<BlockIndex>, PropertyQueryError> {
        log::trace!("Loading block index of id: {}", block_id);
        self.db_tx.get_block_index(block_id).map_err(PropertyQueryError::from)
    }

    pub fn get_gen_block_index(
        &self,
        block_id: &Id<GenBlock>,
    ) -> Result<Option<GenBlockIndex>, PropertyQueryError> {
        match block_id.classify(self.chain_config) {
            GenBlockId::Genesis(_id) => Ok(Some(GenBlockIndex::Genesis(Arc::clone(
                self.chain_config.genesis_block(),
            )))),
            GenBlockId::Block(id) => self.get_block_index(&id).map(|b| b.map(GenBlockIndex::Block)),
        }
    }

    pub fn get_mainchain_tx_index(
        &self,
        tx_id: &OutPointSourceId,
    ) -> Result<Option<common::chain::TxMainChainIndex>, PropertyQueryError> {
        log::trace!("Loading transaction index of id: {:?}", tx_id);
        self.db_tx.get_mainchain_tx_index(tx_id).map_err(PropertyQueryError::from)
    }

    fn get_mainchain_tx_by_position(
        &self,
        tx_index: &common::chain::TxMainChainPosition,
    ) -> Result<Option<common::chain::Transaction>, PropertyQueryError> {
        log::trace!("Loading transaction by pos: {:?}", tx_index);
        self.db_tx
            .get_mainchain_tx_by_position(tx_index)
            .map_err(PropertyQueryError::from)
    }

    pub fn get_block_id_by_height(
        &self,
        height: &BlockHeight,
    ) -> Result<Option<Id<GenBlock>>, PropertyQueryError> {
        self.db_tx.get_block_id_by_height(height).map_err(PropertyQueryError::from)
    }

    pub fn get_block(&self, block_id: Id<Block>) -> Result<Option<Block>, PropertyQueryError> {
        self.db_tx.get_block(block_id).map_err(PropertyQueryError::from)
    }

    pub fn is_block_in_main_chain(
        &self,
        block_id: &Id<GenBlock>,
    ) -> Result<bool, PropertyQueryError> {
        let ht = match self.get_block_height_in_main_chain(block_id)? {
            None => return Ok(false),
            Some(ht) => ht,
        };
        let bid = self.get_block_id_by_height(&ht)?;
        Ok(bid == Some(*block_id))
    }

    /// Allow to read from storage the previous block and return itself BlockIndex
    fn get_previous_block_index(
        &self,
        block_index: &BlockIndex,
    ) -> Result<GenBlockIndex, PropertyQueryError> {
        let prev_block_id = block_index.prev_block_id();
        self.get_gen_block_index(prev_block_id)?
            .ok_or(PropertyQueryError::PrevBlockIndexNotFound(*prev_block_id))
    }

    pub fn get_ancestor(
        &self,
        block_index: &GenBlockIndex,
        target_height: BlockHeight,
    ) -> Result<GenBlockIndex, PropertyQueryError> {
        if target_height > block_index.block_height() {
            return Err(PropertyQueryError::InvalidAncestorHeight {
                block_height: block_index.block_height(),
                ancestor_height: target_height,
            });
        }

        let mut height_walk = block_index.block_height();
        let mut block_index_walk = block_index.clone();
        loop {
            assert!(height_walk >= target_height, "Skipped too much");
            if height_walk == target_height {
                break Ok(block_index_walk);
            }
            let cur_block_index = match block_index_walk {
                GenBlockIndex::Genesis(_) => break Ok(block_index_walk),
                GenBlockIndex::Block(idx) => idx,
            };

            let ancestor = cur_block_index.some_ancestor();

            let height_walk_prev =
                height_walk.prev_height().expect("Can never fail because prev is zero at worst");
            let height_skip = get_skip_height(height_walk);
            let height_skip_prev = get_skip_height(height_walk_prev);

            // prepare the booleans for the check
            let at_target = height_skip == target_height;
            let still_not_there = height_skip > target_height;
            let too_close = height_skip_prev.next_height().next_height() < height_skip;
            let prev_too_close = height_skip_prev >= target_height;

            if at_target || (still_not_there && !(too_close && prev_too_close)) {
                block_index_walk = self
                    .get_gen_block_index(ancestor)?
                    .expect("Block index of ancestor must exist, since id exists");
                height_walk = height_skip;
            } else {
                block_index_walk = self.get_previous_block_index(&cur_block_index)?;
                height_walk = height_walk_prev;
            }
        }
    }

    #[allow(unused)]
    pub fn last_common_ancestor(
        &self,
        first_block_index: &GenBlockIndex,
        second_block_index: &GenBlockIndex,
    ) -> Result<GenBlockIndex, PropertyQueryError> {
        let mut first_block_index = first_block_index.clone();
        let mut second_block_index = second_block_index.clone();
        match first_block_index.block_height().cmp(&second_block_index.block_height()) {
            std::cmp::Ordering::Greater => {
                first_block_index =
                    self.get_ancestor(&first_block_index, second_block_index.block_height())?;
            }
            std::cmp::Ordering::Less => {
                second_block_index =
                    self.get_ancestor(&second_block_index, first_block_index.block_height())?;
            }
            std::cmp::Ordering::Equal => {}
        }

        loop {
            match (&first_block_index, &second_block_index) {
                _ if first_block_index.block_id() == second_block_index.block_id() => {
                    break Ok(first_block_index)
                }
                (GenBlockIndex::Block(first_blkidx), GenBlockIndex::Block(second_blkidx)) => {
                    first_block_index = self.get_previous_block_index(first_blkidx)?;
                    second_block_index = self.get_previous_block_index(second_blkidx)?;
                }
                _ => panic!("Chain iteration not in lockstep"),
            }
        }
    }

    pub fn get_best_block_index(&self) -> Result<Option<GenBlockIndex>, PropertyQueryError> {
        self.get_gen_block_index(&self.get_best_block_id()?)
    }

    pub fn get_token_tx(
        &self,
        token_id: &TokenId,
    ) -> Result<Option<TokenIssuanceTransaction>, PropertyQueryError> {
        self.db_tx.get_token_tx(token_id).map_err(PropertyQueryError::from)
    }

    pub fn get_token_id(
        &self,
        tx_id: &Id<Transaction>,
    ) -> Result<Option<TokenId>, PropertyQueryError> {
        self.db_tx.get_token_id(tx_id).map_err(PropertyQueryError::from)
    }

    pub fn get_header_from_height(
        &self,
        height: &BlockHeight,
    ) -> Result<Option<BlockHeader>, PropertyQueryError> {
        let id = self
            .get_block_id_by_height(height)?
            .ok_or(PropertyQueryError::BlockForHeightNotFound(*height))?;
        let id = id
            .classify(self.chain_config)
            .chain_block_id()
            .ok_or(PropertyQueryError::GenesisHeaderRequested)?;
        Ok(self.get_block_index(&id)?.map(|block_index| block_index.into_block_header()))
    }

    pub fn get_block_reward(
        &self,
        block_index: &BlockIndex,
    ) -> Result<Option<BlockReward>, PropertyQueryError> {
        Ok(self.db_tx.get_block_reward(block_index)?)
    }

    pub fn get_block_height_in_main_chain(
        &self,
        id: &Id<GenBlock>,
    ) -> Result<Option<BlockHeight>, PropertyQueryError> {
        let id = match id.classify(self.chain_config) {
            GenBlockId::Block(id) => id,
            GenBlockId::Genesis(_) => return Ok(Some(BlockHeight::zero())),
        };
        let block_index = self.get_block_index(&id)?;
        let block_index = block_index.ok_or(PropertyQueryError::BlockNotFound(id))?;
        if block_index.block_id() == &id {
            Ok(Some(block_index.block_height()))
        } else {
            Ok(None)
        }
    }

    // Get indexes for a new longest chain
    fn get_new_chain(
        &self,
        new_tip_block_index: &BlockIndex,
    ) -> Result<Vec<BlockIndex>, PropertyQueryError> {
        let mut result = Vec::new();
        let mut block_index = new_tip_block_index.clone();
        while !self.is_block_in_main_chain(&(*block_index.block_id()).into())? {
            result.push(block_index.clone());
            block_index = match self.get_previous_block_index(&block_index)? {
                GenBlockIndex::Genesis(_) => break,
                GenBlockIndex::Block(blkidx) => blkidx,
            }
        }
        result.reverse();
        debug_assert!(!result.is_empty()); // there has to always be at least one new block
        Ok(result)
    }

    fn check_block_index(&self, block_index: &BlockIndex) -> Result<(), BlockError> {
        // BlockIndex is already known or block exists
        if self.db_tx.get_block_index(block_index.block_id())?.is_some() {
            return Err(BlockError::BlockAlreadyExists(*block_index.block_id()));
        }
        // TODO: Will be expanded
        Ok(())
    }

    pub fn check_block_header(&self, header: &BlockHeader) -> Result<(), CheckBlockError> {
        self.check_header_size(header)?;

        consensus::validate_consensus(self.chain_config, header, self)
            .map_err(CheckBlockError::ConsensusVerificationFailed)?;

        let prev_block_id = header.prev_block_id();
        let median_time_past = calculate_median_time_past(self, prev_block_id);
        ensure!(
            header.timestamp() >= median_time_past,
            CheckBlockError::BlockTimeOrderInvalid,
        );

        let max_future_offset = self.chain_config.max_future_block_time_offset();
        let current_time = self.current_time();
        let block_timestamp = header.timestamp();
        ensure!(
            block_timestamp.as_duration_since_epoch() <= current_time + *max_future_offset,
            CheckBlockError::BlockFromTheFuture,
        );
        Ok(())
    }

    fn check_block_reward_maturity_settings(&self, block: &Block) -> Result<(), CheckBlockError> {
        // TODO: test every individual case
        let required = block.consensus_data().reward_maturity_distance(self.chain_config);
        for output in block.block_reward().outputs() {
            match output.purpose() {
                common::chain::OutputPurpose::Transfer(_) => {
                    return Err(CheckBlockError::InvalidBlockRewardOutputType(
                        block.get_id(),
                    ))
                }
                common::chain::OutputPurpose::LockThenTransfer(_, tl) => match tl {
                    common::chain::timelock::OutputTimeLock::UntilHeight(_) => {
                        return Err(CheckBlockError::InvalidBlockRewardMaturityTimelockType(
                            block.get_id(),
                        ))
                    }
                    common::chain::timelock::OutputTimeLock::UntilTime(_) => {
                        return Err(CheckBlockError::InvalidBlockRewardMaturityTimelockType(
                            block.get_id(),
                        ))
                    }
                    common::chain::timelock::OutputTimeLock::ForBlockCount(c) => {
                        let cs: i64 = (*c).try_into().map_err(|_| {
                            CheckBlockError::InvalidBlockRewardMaturityDistanceValue(
                                block.get_id(),
                                *c,
                            )
                        })?;
                        let given = BlockDistance::new(cs);
                        if given < required {
                            return Err(CheckBlockError::InvalidBlockRewardMaturityDistance(
                                block.get_id(),
                                given,
                                required,
                            ));
                        }
                    }
                    common::chain::timelock::OutputTimeLock::ForSeconds(_) => {
                        return Err(CheckBlockError::InvalidBlockRewardMaturityTimelockType(
                            block.get_id(),
                        ))
                    }
                },
                common::chain::OutputPurpose::StakeLock(_) => {
                    return Err(CheckBlockError::InvalidBlockRewardOutputType(
                        block.get_id(),
                    ))
                }
            }
        }
        Ok(())
    }

    fn check_header_size(&self, header: &BlockHeader) -> Result<(), BlockSizeError> {
        let size = header.header_size();
        ensure!(
            size <= self.chain_config.max_block_header_size(),
            BlockSizeError::Header(size, self.chain_config.max_block_header_size())
        );

        Ok(())
    }

    fn check_block_size(&self, block: &Block) -> Result<(), BlockSizeError> {
        let block_size = block.block_size();

        ensure!(
            block_size.size_from_header() <= self.chain_config.max_block_header_size(),
            BlockSizeError::Header(
                block_size.size_from_header(),
                self.chain_config.max_block_header_size()
            )
        );

        ensure!(
            block_size.size_from_txs() <= self.chain_config.max_block_size_from_txs(),
            BlockSizeError::SizeOfTxs(
                block_size.size_from_txs(),
                self.chain_config.max_block_size_from_txs()
            )
        );

        ensure!(
            block_size.size_from_smart_contracts()
                <= self.chain_config.max_block_size_from_smart_contracts(),
            BlockSizeError::SizeOfSmartContracts(
                block_size.size_from_smart_contracts(),
                self.chain_config.max_block_size_from_smart_contracts()
            )
        );

        Ok(())
    }

<<<<<<< HEAD
    fn check_duplicate_inputs(&self, block: &Block) -> Result<(), CheckBlockTransactionsError> {
        // check for duplicate inputs (see CVE-2018-17144)
        let mut block_inputs = BTreeSet::new();
        for tx in block.transactions() {
            let mut tx_inputs = BTreeSet::new();
            for input in tx.inputs() {
                ensure!(
                    tx_inputs.insert(input.outpoint()),
                    CheckBlockTransactionsError::DuplicateInputInTransaction(
                        tx.get_id(),
                        block.get_id()
                    )
                );
                ensure!(
                    block_inputs.insert(input.outpoint()),
                    CheckBlockTransactionsError::DuplicateInputInBlock(block.get_id())
                );
            }
        }
        Ok(())
    }

    fn check_duplicate_txs(&self, block: &Block) -> Result<(), CheckBlockTransactionsError> {
        let mut txs_ids = BTreeSet::new();
        for tx in block.transactions() {
            let tx_id = tx.get_id();
            if !txs_ids.insert(tx_id) {
                return Err(CheckBlockTransactionsError::DuplicatedTransactionInBlock(
                    tx_id,
                    block.get_id(),
                ));
=======
    fn check_transactions(&self, block: &Block) -> Result<(), CheckBlockTransactionsError> {
        // Note: duplicate txs are detected through duplicate inputs
        let mut block_inputs = BTreeSet::new();
        for tx in block.transactions() {
            // check for empty inputs/outputs
            if tx.inputs().is_empty() || tx.outputs().is_empty() {
                return Err(
                    CheckBlockTransactionsError::EmptyInputsOutputsInTransactionInBlock(
                        tx.get_id(),
                        block.get_id(),
                    ),
                );
            }

            // check for duplicate inputs (see CVE-2018-17144)
            let mut tx_inputs = BTreeSet::new();
            for input in tx.inputs() {
                ensure!(
                    tx_inputs.insert(input.outpoint()),
                    CheckBlockTransactionsError::DuplicateInputInTransaction(
                        tx.get_id(),
                        block.get_id()
                    )
                );
                ensure!(
                    block_inputs.insert(input.outpoint()),
                    CheckBlockTransactionsError::DuplicateInputInBlock(block.get_id())
                );
>>>>>>> fda6d7ad
            }
        }
        Ok(())
    }

    fn check_tokens_txs(&self, block: &Block) -> Result<(), CheckBlockTransactionsError> {
        for tx in block.transactions() {
            // We can't issue a few token types in one tx
            let issuance_count = get_tokens_issuance_count(tx.outputs());
            ensure!(
                issuance_count <= self.chain_config.token_max_issuance_allowed(),
                CheckBlockTransactionsError::TokensError(
                    TokensError::MultipleTokenIssuanceInTransaction(tx.get_id(), block.get_id()),
                )
            );

            // Check tokens
            tx.outputs()
                .iter()
                .filter_map(|output| match output.value() {
                    OutputValue::Coin(_) => None,
                    OutputValue::Token(token_data) => Some(token_data),
                })
                .try_for_each(|token_data| {
                    check_tokens_data(self.chain_config, token_data, tx, block.get_id())
                })
                .map_err(CheckBlockTransactionsError::TokensError)?;
        }
        Ok(())
    }

    fn check_transactions(&self, block: &Block) -> Result<(), CheckBlockTransactionsError> {
        self.check_duplicate_inputs(block)?;
        self.check_duplicate_txs(block)?;
        self.check_tokens_txs(block)?;
        Ok(())
    }

    fn get_block_from_index(&self, block_index: &BlockIndex) -> Result<Option<Block>, BlockError> {
        Ok(self.db_tx.get_block(*block_index.block_id())?)
    }

    pub fn check_block(&self, block: &WithId<Block>) -> Result<(), CheckBlockError> {
        self.check_block_header(block.header())?;

        self.check_block_size(block).map_err(CheckBlockError::BlockSizeError)?;

        self.check_block_reward_maturity_settings(block)?;

        // MerkleTree root
        let merkle_tree_root = block.merkle_root();
        calculate_tx_merkle_root(block.body()).map_or(
            Err(CheckBlockError::MerkleRootMismatch),
            |merkle_tree| {
                ensure!(
                    merkle_tree_root == merkle_tree,
                    CheckBlockError::MerkleRootMismatch
                );
                Ok(())
            },
        )?;

        // Witness merkle root
        let witness_merkle_root = block.witness_merkle_root();
        calculate_witness_merkle_root(block.body()).map_or(
            Err(CheckBlockError::WitnessMerkleRootMismatch),
            |witness_merkle| {
                ensure!(
                    witness_merkle_root == witness_merkle,
                    CheckBlockError::WitnessMerkleRootMismatch,
                );
                Ok(())
            },
        )?;

        self.check_transactions(block)
            .map_err(CheckBlockError::CheckTransactionFailed)?;

        Ok(())
    }

    fn get_block_proof(&self, block: &Block) -> Result<Uint256, BlockError> {
        block
            .header()
            .consensus_data()
            .get_block_proof()
            .ok_or_else(|| BlockError::BlockProofCalculationError(block.get_id()))
    }

    fn make_cache_with_connected_transactions(
        &'a self,
        utxo_view: &'a impl UtxosView,
        block: &WithId<Block>,
        spend_height: &BlockHeight,
    ) -> Result<TransactionVerifier<S>, BlockError> {
        // The comparison for timelock is done with median_time_past based on BIP-113, i.e., the median time instead of the block timestamp
        let median_time_past = calculate_median_time_past(self, &block.prev_block_id());

        let mut tx_verifier =
            TransactionVerifier::new(&self.db_tx, utxo_view.derive_cache(), self.chain_config);

        let reward_fees = tx_verifier.connect_transactable(
            BlockTransactableRef::BlockReward(block),
            spend_height,
            &median_time_past,
        )?;
        debug_assert!(reward_fees.is_none());

        // TODO: add a test that checks the order in which txs are connected
        let total_fees = block.transactions().iter().enumerate().try_fold(
            Amount::from_atoms(0),
            |total, (tx_num, _)| {
                let fee = tx_verifier.connect_transactable(
                    BlockTransactableRef::Transaction(block, tx_num),
                    spend_height,
                    &median_time_past,
                )?;
                (total + fee.expect("connect tx should return fees").0).ok_or_else(|| {
                    ConnectTransactionError::FailedToAddAllFeesOfBlock(block.get_id())
                })
            },
        )?;

        let block_subsidy = self.chain_config.block_subsidy_at_height(spend_height);
        tx_verifier.check_block_reward(block, Fee(total_fees), Subsidy(block_subsidy))?;

        Ok(tx_verifier)
    }

    fn make_cache_with_disconnected_transactions(
        &'a self,
        utxo_view: &'a impl UtxosView,
        block: &WithId<Block>,
    ) -> Result<TransactionVerifier<S>, BlockError> {
        let mut tx_verifier =
            TransactionVerifier::new(&self.db_tx, utxo_view.derive_cache(), self.chain_config);

        // TODO: add a test that checks the order in which txs are disconnected
        block.transactions().iter().enumerate().rev().try_for_each(|(tx_num, _)| {
            tx_verifier.disconnect_transactable(BlockTransactableRef::Transaction(block, tx_num))
        })?;
        tx_verifier.disconnect_transactable(BlockTransactableRef::BlockReward(block))?;

        Ok(tx_verifier)
    }
}

impl<'a, S: BlockchainStorageWrite, O: OrphanBlocksMut> ChainstateRef<'a, S, O> {
    pub fn check_legitimate_orphan(
        &mut self,
        block_source: BlockSource,
        block: WithId<Block>,
    ) -> Result<WithId<Block>, OrphanCheckError> {
        let prev_block_id = block.prev_block_id();

        let block_index_found = self
            .get_gen_block_index(&prev_block_id)
            .map_err(OrphanCheckError::PrevBlockIndexNotFound)?
            .is_some();

        if block_source == BlockSource::Local && !block_index_found {
            self.new_orphan_block(block)?;
            return Err(OrphanCheckError::LocalOrphan);
        }
        Ok(block)
    }

    fn disconnect_until(
        &mut self,
        to_disconnect: &BlockIndex,
        last_to_remain_connected: &Id<GenBlock>,
    ) -> Result<(), BlockError> {
        let mut to_disconnect = GenBlockIndex::Block(to_disconnect.clone());
        while to_disconnect.block_id() != *last_to_remain_connected {
            let to_disconnect_block = match to_disconnect {
                GenBlockIndex::Genesis(_) => panic!("Attempt to disconnect genesis"),
                GenBlockIndex::Block(block_index) => block_index,
            };
            to_disconnect = self.disconnect_tip(Some(to_disconnect_block.block_id()))?;
        }
        Ok(())
    }

    fn reorganize(
        &mut self,
        best_block_id: &Id<GenBlock>,
        new_block_index: &BlockIndex,
    ) -> Result<(), BlockError> {
        let new_chain = self.get_new_chain(new_block_index).map_err(|e| {
            BlockError::InvariantErrorFailedToFindNewChainPath(
                *new_block_index.block_id(),
                *best_block_id,
                e,
            )
        })?;

        let common_ancestor_id = {
            let err = "This vector cannot be empty since there is at least one block to connect";
            let first_block = &new_chain.first().expect(err);
            &first_block.prev_block_id()
        };

        // Disconnect the current chain if it is not a genesis
        if let GenBlockId::Block(best_block_id) = best_block_id.classify(self.chain_config) {
            let mainchain_tip = self
                .get_block_index(&best_block_id)
                .map_err(BlockError::BestBlockLoadError)?
                .expect("Can't get block index. Inconsistent DB");

            // Disconnect blocks
            self.disconnect_until(&mainchain_tip, common_ancestor_id)?;
        }

        // Connect the new chain
        for block_index in new_chain {
            self.connect_tip(&block_index)?;
        }

        Ok(())
    }

    fn connect_transactions(
        &mut self,
        block: &WithId<Block>,
        spend_height: &BlockHeight,
    ) -> Result<(), BlockError> {
        let utxo_db = UtxosDB::new(&self.db_tx);
        let connected_txs =
            self.make_cache_with_connected_transactions(&utxo_db, block, spend_height)?;

        let consumed = connected_txs.consume()?;
        TransactionVerifier::flush_to_storage(&mut self.db_tx, consumed)?;

        Ok(())
    }

    fn disconnect_transactions(&mut self, block: &WithId<Block>) -> Result<(), BlockError> {
        let utxo_db = UtxosDB::new(&self.db_tx);
        let cached_inputs = self.make_cache_with_disconnected_transactions(&utxo_db, block)?;
        let cached_inputs = cached_inputs.consume()?;
        TransactionVerifier::flush_to_storage(&mut self.db_tx, cached_inputs)?;

        Ok(())
    }

    // Connect new block
    fn connect_tip(&mut self, new_tip_block_index: &BlockIndex) -> Result<(), BlockError> {
        let best_block_id = self.get_best_block_id().map_err(BlockError::BestBlockLoadError)?;
        utils::ensure!(
            &best_block_id == new_tip_block_index.prev_block_id(),
            BlockError::InvariantErrorInvalidTip,
        );
        let block = self.get_block_from_index(new_tip_block_index)?.expect("Inconsistent DB");

        self.connect_transactions(&block.into(), &new_tip_block_index.block_height())?;

        self.db_tx.set_block_id_at_height(
            &new_tip_block_index.block_height(),
            &(*new_tip_block_index.block_id()).into(),
        )?;
        self.db_tx.set_best_block_id(&(*new_tip_block_index.block_id()).into())?;
        Ok(())
    }

    /// Does a read-modify-write operation on the database and disconnects a block
    /// by unsetting the `next` pointer.
    /// Returns the previous block (the last block in the main-chain)
    fn disconnect_tip(
        &mut self,
        expected_tip_block_id: Option<&Id<Block>>,
    ) -> Result<GenBlockIndex, BlockError> {
        let best_block_id = self
            .get_best_block_id()
            .expect("Best block not initialized")
            .classify(self.chain_config)
            .chain_block_id()
            .expect("Cannot disconnect genesis");

        // Optionally, we can double-check that the tip is what we're disconnecting
        if let Some(expected_tip_block_id) = expected_tip_block_id {
            debug_assert_eq!(expected_tip_block_id, &best_block_id);
        }

        let block_index = self
            .get_block_index(&best_block_id)
            .expect("Database error on retrieving current best block index")
            .expect("Best block index not present in the database");
        let block = self.get_block_from_index(&block_index)?.expect("Inconsistent DB");
        // Disconnect transactions
        self.disconnect_transactions(&block.into())?;
        self.db_tx.set_best_block_id(block_index.prev_block_id())?;
        // Disconnect block
        self.db_tx.del_block_id_at_height(&block_index.block_height())?;

        let prev_block_index = self
            .get_previous_block_index(&block_index)
            .expect("Previous block index retrieval failed");
        Ok(prev_block_index)
    }

    pub fn activate_best_chain(
        &mut self,
        new_block_index: BlockIndex,
        best_block_id: Id<GenBlock>,
    ) -> Result<Option<BlockIndex>, BlockError> {
        // Chain trust is higher than the best block
        let current_best_block_index = self
            .get_gen_block_index(&best_block_id)
            .map_err(BlockError::BestBlockLoadError)?
            .expect("Inconsistent DB");

        if new_block_index.chain_trust() > current_best_block_index.chain_trust() {
            self.reorganize(&best_block_id, &new_block_index)?;
            return Ok(Some(new_block_index));
        }

        Ok(None)
    }

    fn add_to_block_index(&mut self, block: &WithId<Block>) -> Result<BlockIndex, BlockError> {
        match self.db_tx.get_block_index(&block.get_id()).map_err(BlockError::from)? {
            // this is not an error, because it's valid to have the header but not the whole block
            Some(bi) => return Ok(bi),
            None => (),
        }

        let prev_block_index = self
            .get_gen_block_index(&block.prev_block_id())
            .map_err(BlockError::BestBlockLoadError)?
            .ok_or(BlockError::PrevBlockNotFound)?;

        // Set the block height
        let height = prev_block_index.block_height().next_height();

        let some_ancestor = {
            let skip_ht = get_skip_height(height);
            let err = |_| panic!("Ancestor retrieval failed for block: {}", block.get_id());
            self.get_ancestor(&prev_block_index, skip_ht).unwrap_or_else(err).block_id()
        };

        // Set Time Max
        let time_max = std::cmp::max(prev_block_index.chain_timestamps_max(), block.timestamp());

        // Set Chain Trust
        let chain_trust = *prev_block_index.chain_trust() + self.get_block_proof(block)?;
        let block_index = BlockIndex::new(block, chain_trust, some_ancestor, height, time_max);
        Ok(block_index)
    }

    pub fn accept_block(&mut self, block: &WithId<Block>) -> Result<BlockIndex, BlockError> {
        let block_index = self.add_to_block_index(block)?;
        match self.db_tx.get_block(block.get_id()).map_err(BlockError::from)? {
            Some(_) => return Err(BlockError::BlockAlreadyExists(block.get_id())),
            None => (),
        }
        self.check_block_index(&block_index)?;
        self.db_tx.set_block_index(&block_index).map_err(BlockError::from)?;
        self.db_tx.add_block(block).map_err(BlockError::from)?;
        Ok(block_index)
    }

    /// Mark new block as an orphan
    fn new_orphan_block(&mut self, block: WithId<Block>) -> Result<(), OrphanCheckError> {
        match self.orphan_blocks.add_block(block) {
            Ok(_) => Ok(()),
            Err(err) => err.into(),
        }
    }
}<|MERGE_RESOLUTION|>--- conflicted
+++ resolved
@@ -514,7 +514,6 @@
         Ok(())
     }
 
-<<<<<<< HEAD
     fn check_duplicate_inputs(&self, block: &Block) -> Result<(), CheckBlockTransactionsError> {
         // check for duplicate inputs (see CVE-2018-17144)
         let mut block_inputs = BTreeSet::new();
@@ -537,50 +536,6 @@
         Ok(())
     }
 
-    fn check_duplicate_txs(&self, block: &Block) -> Result<(), CheckBlockTransactionsError> {
-        let mut txs_ids = BTreeSet::new();
-        for tx in block.transactions() {
-            let tx_id = tx.get_id();
-            if !txs_ids.insert(tx_id) {
-                return Err(CheckBlockTransactionsError::DuplicatedTransactionInBlock(
-                    tx_id,
-                    block.get_id(),
-                ));
-=======
-    fn check_transactions(&self, block: &Block) -> Result<(), CheckBlockTransactionsError> {
-        // Note: duplicate txs are detected through duplicate inputs
-        let mut block_inputs = BTreeSet::new();
-        for tx in block.transactions() {
-            // check for empty inputs/outputs
-            if tx.inputs().is_empty() || tx.outputs().is_empty() {
-                return Err(
-                    CheckBlockTransactionsError::EmptyInputsOutputsInTransactionInBlock(
-                        tx.get_id(),
-                        block.get_id(),
-                    ),
-                );
-            }
-
-            // check for duplicate inputs (see CVE-2018-17144)
-            let mut tx_inputs = BTreeSet::new();
-            for input in tx.inputs() {
-                ensure!(
-                    tx_inputs.insert(input.outpoint()),
-                    CheckBlockTransactionsError::DuplicateInputInTransaction(
-                        tx.get_id(),
-                        block.get_id()
-                    )
-                );
-                ensure!(
-                    block_inputs.insert(input.outpoint()),
-                    CheckBlockTransactionsError::DuplicateInputInBlock(block.get_id())
-                );
->>>>>>> fda6d7ad
-            }
-        }
-        Ok(())
-    }
-
     fn check_tokens_txs(&self, block: &Block) -> Result<(), CheckBlockTransactionsError> {
         for tx in block.transactions() {
             // We can't issue a few token types in one tx
@@ -609,7 +564,6 @@
 
     fn check_transactions(&self, block: &Block) -> Result<(), CheckBlockTransactionsError> {
         self.check_duplicate_inputs(block)?;
-        self.check_duplicate_txs(block)?;
         self.check_tokens_txs(block)?;
         Ok(())
     }
