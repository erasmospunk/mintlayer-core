// Copyright (c) 2021-2022 RBB S.r.l
// opensource@mintlayer.org
// SPDX-License-Identifier: MIT
// Licensed under the MIT License;
// you may not use this file except in compliance with the License.
// You may obtain a copy of the License at
//
// 	http://spdx.org/licenses/MIT
//
// Unless required by applicable law or agreed to in writing, software
// distributed under the License is distributed on an "AS IS" BASIS,
// WITHOUT WARRANTIES OR CONDITIONS OF ANY KIND, either express or implied.
// See the License for the specific language governing permissions and
// limitations under the License.
//
// Author(s): A. Altonen
<<<<<<< HEAD
#![allow(unused, clippy::unwrap_used)]

use common::chain::ChainConfig;
use libp2p::Multiaddr;
use p2p::net::{
    libp2p::Libp2pService, mock::MockService, ConnectivityEvent, ConnectivityService,
    NetworkingService,
};
use std::{
    net::{IpAddr, Ipv4Addr, SocketAddr},
    sync::Arc,
};
=======
use p2p::net::{mock::MockService, NetworkingService};
use std::net::{IpAddr, Ipv4Addr, SocketAddr};
>>>>>>> f26f70df
use tokio::net::{TcpListener, TcpStream};

pub async fn get_tcp_socket() -> TcpStream {
    let port: u16 = portpicker::pick_unused_port().expect("No ports free");
    let addr: SocketAddr = format!("[::1]:{}", port).parse().unwrap();
    let server = TcpListener::bind(addr).await.unwrap();

    tokio::spawn(async move {
        loop {
            let _ = server.accept().await.unwrap();
        }
    });

    TcpStream::connect(addr).await.unwrap()
}

/// Allocate a port and create a socket address for given NetworkingService
pub fn make_address<T>(addr: &str) -> T
where
    T: std::str::FromStr,
    <T as std::str::FromStr>::Err: std::fmt::Debug,
{
    let port: u16 = portpicker::pick_unused_port().expect("No ports free");
    format!("{}{}", addr, port).parse().unwrap()
}

pub fn get_mock_id() -> <MockService as NetworkingService>::PeerId {
    SocketAddr::new(IpAddr::V4(Ipv4Addr::new(127, 0, 0, 1)), 8888)
}<|MERGE_RESOLUTION|>--- conflicted
+++ resolved
@@ -14,23 +14,8 @@
 // limitations under the License.
 //
 // Author(s): A. Altonen
-<<<<<<< HEAD
-#![allow(unused, clippy::unwrap_used)]
-
-use common::chain::ChainConfig;
-use libp2p::Multiaddr;
-use p2p::net::{
-    libp2p::Libp2pService, mock::MockService, ConnectivityEvent, ConnectivityService,
-    NetworkingService,
-};
-use std::{
-    net::{IpAddr, Ipv4Addr, SocketAddr},
-    sync::Arc,
-};
-=======
 use p2p::net::{mock::MockService, NetworkingService};
 use std::net::{IpAddr, Ipv4Addr, SocketAddr};
->>>>>>> f26f70df
 use tokio::net::{TcpListener, TcpStream};
 
 pub async fn get_tcp_socket() -> TcpStream {
