--- conflicted
+++ resolved
@@ -18,23 +18,13 @@
 use libp2p::{multiaddr, Multiaddr, PeerId};
 
 use crate::{
-<<<<<<< HEAD
-    config,
+    config::{MdnsConfig, P2pConfig},
     net::{
-        libp2p::Libp2pService,
-        types::{self, PubSubTopic},
-        AsBannableAddress,
-    },
-    peer_manager::peerdb::{Peer, PeerDb},
-=======
-    config::{MdnsConfig, P2pConfig},
-    net::{libp2p::Libp2pService, types, AsBannableAddress},
     peer_manager::{
         peerdb::{Peer, PeerDb},
         tests::default_protocols,
     },
     NetworkingService,
->>>>>>> 82a0f0ea
 };
 
 fn make_peer_info() -> (PeerId, types::PeerInfo<Libp2pService>) {
