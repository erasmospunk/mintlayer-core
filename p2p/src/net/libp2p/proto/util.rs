--- conflicted
+++ resolved
@@ -14,23 +14,10 @@
 // limitations under the License.
 //
 // Author(s): A. Altonen
-<<<<<<< HEAD
-use crate::{
-    error::{self, Libp2pError, P2pError, ProtocolError},
-    message,
-    net::{
-        self,
-        libp2p::sync::*,
-        libp2p::{backend::Backend, types},
-        ConnectivityEvent, ConnectivityService, NetworkingService, PubSubEvent, PubSubService,
-        PubSubTopic, SyncingCodecService, SyncingEvent,
-    },
-=======
 use crate::net::{
     self,
     libp2p::sync::*,
     libp2p::{backend::Backend, types},
->>>>>>> f26f70df
 };
 use futures::prelude::*;
 use libp2p::{
