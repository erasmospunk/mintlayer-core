--- conflicted
+++ resolved
@@ -444,26 +444,10 @@
         let p2p_config = Arc::clone(&self.p2p_config);
 
         tokio::spawn(async move {
-<<<<<<< HEAD
-            if let Err(err) = peer::Peer::<T>::new(
-                local_peer_id,
-                remote_peer_id,
-                role,
-                chain_config,
-                p2p_config,
-                socket,
-                tx,
-                rx,
-            )
-            .start()
-            .await
-            {
-=======
             let mut peer =
                 peer::Peer::<T>::new(local_peer_id, remote_peer_id, role, config, socket, tx, rx);
             let run_res = peer.run().await;
             if let Err(err) = run_res {
->>>>>>> fa9e4ccf
                 log::error!("peer {remote_peer_id} failed: {err}");
             }
             peer.destroy().await;
