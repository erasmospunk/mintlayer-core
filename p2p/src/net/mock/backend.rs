// Copyright (c) 2022 RBB S.r.l
// opensource@mintlayer.org
// SPDX-License-Identifier: MIT
// Licensed under the MIT License;
// you may not use this file except in compliance with the License.
// You may obtain a copy of the License at
//
// https://github.com/mintlayer/mintlayer-core/blob/master/LICENSE
//
// Unless required by applicable law or agreed to in writing, software
// distributed under the License is distributed on an "AS IS" BASIS,
// WITHOUT WARRANTIES OR CONDITIONS OF ANY KIND, either express or implied.
// See the License for the specific language governing permissions and
// limitations under the License.

//! Mock networking backend
//!
//! The backend is modeled after libp2p.
//!
//! The peers are required to have unique IDs which they self-assign to themselves
//! and advertise via the `Hello` message. Until the peer ID has been received, the
//! peers are distinguished by their socket addresses.

use std::{collections::HashMap, io::ErrorKind, sync::Arc};

use futures::FutureExt;
use tokio::{
    sync::{mpsc, oneshot},
    time::timeout,
};

use common::chain::ChainConfig;
use logging::log;

use crate::{
    error::{DialError, P2pError, PeerError},
    message,
    net::mock::{
        peer, request_manager,
        transport::{MockListener, MockTransport},
        types,
    },
};

#[derive(Debug)]
struct PeerContext {
    _peer_id: types::MockPeerId,
    tx: mpsc::Sender<types::MockEvent>,
}

#[derive(Debug)]
enum ConnectionState<T: MockTransport> {
    /// Connection established for outbound connection
    OutboundAccepted { address: T::Address },

    /// Connection established for inbound connection
    InboundAccepted { address: T::Address },
}

pub struct Backend<T: MockTransport> {
    /// Socket address of the backend
    address: T::Address,

    /// Socket for listening to incoming connections
    socket: T::Listener,

    /// Chain config
    config: Arc<ChainConfig>,

    /// RX channel for receiving commands from the frontend
    cmd_rx: mpsc::Receiver<types::Command<T>>,

    /// Active peers
    peers: HashMap<types::MockPeerId, PeerContext>,

    /// Pending connections
    pending: HashMap<types::MockPeerId, (mpsc::Sender<types::MockEvent>, ConnectionState<T>)>,

    /// RX channel for receiving events from peers
    #[allow(clippy::type_complexity)]
    peer_chan: (
        mpsc::Sender<(types::MockPeerId, types::PeerEvent)>,
        mpsc::Receiver<(types::MockPeerId, types::PeerEvent)>,
    ),

    /// TX channel for sending events to the frontend
    conn_tx: mpsc::Sender<types::ConnectivityEvent<T>>,

    /// TX channel for sending syncing events
    sync_tx: mpsc::Sender<types::SyncingEvent>,

    /// TX channel for sending events to the frontend
    _pubsub_tx: mpsc::Sender<types::PubSubEvent<T>>,

    /// Timeout for outbound operations
    timeout: std::time::Duration,

    /// Local peer ID
    local_peer_id: types::MockPeerId,

    /// Request manager for managing inbound/outbound requests and responses
    request_mgr: request_manager::RequestManager,
}

impl<T> Backend<T>
where
    T: MockTransport + 'static,
{
    #[allow(clippy::too_many_arguments)]
    pub fn new(
        address: T::Address,
        socket: T::Listener,
        config: Arc<ChainConfig>,
        cmd_rx: mpsc::Receiver<types::Command<T>>,
        conn_tx: mpsc::Sender<types::ConnectivityEvent<T>>,
        _pubsub_tx: mpsc::Sender<types::PubSubEvent<T>>,
        sync_tx: mpsc::Sender<types::SyncingEvent>,
        timeout: std::time::Duration,
    ) -> Self {
        let local_peer_id = types::MockPeerId::from_socket_address::<T>(&address);
        Self {
            address,
            socket,
            cmd_rx,
            conn_tx,
            config,
            _pubsub_tx,
            sync_tx,
            timeout,
            peers: HashMap::new(),
            pending: HashMap::new(),
            peer_chan: mpsc::channel(64),
            local_peer_id,
            request_mgr: request_manager::RequestManager::new(),
        }
    }

    /// Create new peer
    ///
    /// Move the connection to `pending` where it stays until either the connection is closed
    /// or the handshake message is received at which point the peer information is moved from
    /// `pending` to `peers` and the front-end is notified about the peer.
    async fn create_peer(
        &mut self,
        socket: T::Stream,
        local_peer_id: types::MockPeerId,
        remote_peer_id: types::MockPeerId,
        role: peer::Role,
        state: ConnectionState<T>,
    ) -> crate::Result<()> {
        let (tx, rx) = mpsc::channel(16);

        self.pending.insert(remote_peer_id, (tx, state));

        let tx = self.peer_chan.0.clone();
        let config = Arc::clone(&self.config);

        tokio::spawn(async move {
            if let Err(err) =
                peer::Peer::<T>::new(local_peer_id, remote_peer_id, role, config, socket, tx, rx)
                    .start()
                    .await
            {
                log::error!("peer {remote_peer_id} failed: {err}");
            }
        });

        Ok(())
    }

    /// Try to establish connection with a remote peer
    async fn connect(
        &mut self,
        address: T::Address,
        response: oneshot::Sender<crate::Result<()>>,
    ) -> crate::Result<()> {
        if self.address == address {
            response
                .send(Err(P2pError::DialError(DialError::IoError(
                    ErrorKind::AddrNotAvailable,
                ))))
                .map_err(|_| P2pError::ChannelClosed)?;
        } else {
            response.send(Ok(())).map_err(|_| P2pError::ChannelClosed)?;
        }

        match timeout(self.timeout, T::connect(address)).await {
            Ok(event) => match event {
                Ok(socket) => {
                    self.create_peer(
                        socket,
                        self.local_peer_id,
                        types::MockPeerId::from_socket_address::<T>(&address),
                        peer::Role::Outbound,
                        ConnectionState::OutboundAccepted { address },
                    )
                    .await
                }
<<<<<<< HEAD
                Err(error) => self
                    .conn_tx
                    .send(types::ConnectivityEvent::ConnectionError { address, error })
                    .await
                    .map_err(P2pError::from),
=======
                Err(err) => {
                    log::error!("Failed to establish connection: {err}");

                    self.conn_tx
                        .send(types::ConnectivityEvent::ConnectionError {
                            address,
                            error: P2pError::DialError(DialError::ConnectionRefusedOrTimedOut),
                        })
                        .await
                        .map_err(P2pError::from)
                }
>>>>>>> 5ef16624
            },
            Err(_err) => self
                .conn_tx
                .send(types::ConnectivityEvent::ConnectionError {
                    address,
                    error: P2pError::DialError(DialError::ConnectionRefusedOrTimedOut),
                })
                .await
                .map_err(P2pError::from),
        }
    }

    /// Disconnect remote peer
    async fn disconnect_peer(&mut self, peer_id: &types::MockPeerId) -> crate::Result<()> {
        self.request_mgr.unregister_peer(peer_id);
        self.peers
            .remove(peer_id)
            .ok_or(P2pError::PeerError(PeerError::PeerDoesntExist))?
            .tx
            .send(types::MockEvent::Disconnect)
            .await
            .map_err(P2pError::from)
    }

    /// Send request to remote peer
    async fn send_request(
        &mut self,
        peer_id: &types::MockPeerId,
        request: message::Request,
    ) -> crate::Result<types::MockRequestId> {
        let peer = self
            .peers
            .get_mut(peer_id)
            .ok_or(P2pError::PeerError(PeerError::PeerDoesntExist))?;

        let (request_id, request) = self.request_mgr.make_request(peer_id, request)?;

        peer.tx
            .send(types::MockEvent::SendMessage(request))
            .await
            .map_err(P2pError::from)?;

        Ok(request_id)
    }

    /// Send response to a request
    async fn send_response(
        &mut self,
        request_id: types::MockRequestId,
        response: message::Response,
    ) -> crate::Result<()> {
        log::trace!(
            "{}: try to send response to request, request id {request_id}",
            self.local_peer_id
        );

        if let Some((peer_id, response)) = self.request_mgr.make_response(&request_id, response) {
            return self
                .peers
                .get_mut(&peer_id)
                .ok_or(P2pError::PeerError(PeerError::PeerDoesntExist))?
                .tx
                .send(types::MockEvent::SendMessage(response))
                .await
                .map_err(P2pError::from);
        }

        log::error!("no request for request id {request_id} exist");
        Ok(())
    }

    /// Handle incoming request
    async fn handle_incoming_request(
        &mut self,
        peer_id: types::MockPeerId,
        request_id: types::MockRequestId,
        request: message::Request,
    ) -> crate::Result<()> {
        log::trace!("request received from peer {peer_id}, request id {request_id}");

        let request_id = self.request_mgr.register_request(&peer_id, &request_id, &request)?;

        self.sync_tx
            .send(types::SyncingEvent::Request {
                peer_id,
                request_id,
                request,
            })
            .await
            .map_err(P2pError::from)
    }

    /// Handle incoming response
    async fn handle_incoming_response(
        &mut self,
        peer_id: types::MockPeerId,
        request_id: types::MockRequestId,
        response: message::Response,
    ) -> crate::Result<()> {
        log::trace!("response received from peer {peer_id}, request id {request_id}");

        self.request_mgr.register_response(&peer_id, &request_id, &response)?;
        self.sync_tx
            .send(types::SyncingEvent::Response {
                peer_id,
                request_id,
                response,
            })
            .await
            .map_err(P2pError::from)
    }

    pub async fn run(&mut self) -> crate::Result<()> {
        loop {
            tokio::select! {
                event = self.socket.accept() => match event {
                    Ok(info) => {
                        self.create_peer(
                            info.0,
                            self.local_peer_id,
                            types::MockPeerId::from_socket_address::<T>(&info.1),
                            peer::Role::Inbound,
                            ConnectionState::InboundAccepted { address: info.1 }
                        ).await?;
                    }
                    Err(_err) => return Err(P2pError::Other("accept() failed")),
                },
                event = self.peer_chan.1.recv().fuse() => {
                    let (peer_id, event) = event.ok_or(P2pError::ChannelClosed)?;

                    match event {
                        types::PeerEvent::PeerInfoReceived { peer_id: received_id, network, version, protocols } => {
                            let (tx, state) = self.pending.remove(&peer_id).expect("peer to exist");

                            match state {
                                ConnectionState::OutboundAccepted { address } => {
                                    self.conn_tx.send(types::ConnectivityEvent::OutboundAccepted {
                                        address,
                                        peer_info: types::MockPeerInfo {
                                            peer_id: received_id,
                                            network,
                                            version,
                                            agent: None,
                                            protocols,
                                        }
                                    })
                                    .await
                                    .map_err(P2pError::from)?;
                                }
                                ConnectionState::InboundAccepted { address } => {
                                    self.conn_tx.send(types::ConnectivityEvent::InboundAccepted {
                                        address,
                                        peer_info: types::MockPeerInfo {
                                            peer_id: received_id,
                                            network,
                                            version,
                                            agent: None,
                                            protocols,
                                        }
                                    })
                                    .await
                                    .map_err(P2pError::from)?;
                                }
                            }

                            self.peers.insert(received_id, PeerContext {
                                _peer_id: received_id,
                                tx,
                            });
                            let _ = self.request_mgr.register_peer(received_id);
                        }
                        types::PeerEvent::MessageReceived { message } => match message {
                            types::Message::Handshake(_) => {
                                log::error!("peer {peer_id} sent handshaking message");
                            }
                            types::Message::Request { request_id, request } => {
                                self.handle_incoming_request(peer_id, request_id, request).await?;
                            }
                            types::Message::Response { request_id, response} => {
                                self.handle_incoming_response(peer_id, request_id, response).await?;
                            }
                        }
                        types::PeerEvent::ConnectionClosed => {
                            self.peers.remove(&peer_id);
                            self.request_mgr.unregister_peer(&peer_id);
                            self.conn_tx.send(types::ConnectivityEvent::ConnectionClosed {
                                peer_id,
                            })
                            .await
                            .map_err(P2pError::from)?;
                        }
                    }
                },
                event = self.cmd_rx.recv().fuse() => match event.ok_or(P2pError::ChannelClosed)? {
                    types::Command::Connect { address, response } => {
                        self.connect(address, response).await?;
                    }
                    types::Command::Disconnect { peer_id, response } |
                    // TODO: implement proper banning mechanism
                    types::Command::BanPeer { peer_id, response } => {
                        let res = self.disconnect_peer(&peer_id).await;
                        response.send(res).map_err(|_| P2pError::ChannelClosed)?;
                    }
                    types::Command::SendRequest { peer_id, message, response } => {
                        let res = self.send_request(&peer_id, message).await;
                        response.send(res).map_err(|_| P2pError::ChannelClosed)?;
                    }
                    types::Command::SendResponse { request_id, message, response } => {
                        let res = self.send_response(request_id, message).await;
                        response.send(res).map_err(|_| P2pError::ChannelClosed)?;
                    }
                }
            }
        }
    }
}<|MERGE_RESOLUTION|>--- conflicted
+++ resolved
@@ -196,14 +196,7 @@
                     )
                     .await
                 }
-<<<<<<< HEAD
                 Err(error) => self
-                    .conn_tx
-                    .send(types::ConnectivityEvent::ConnectionError { address, error })
-                    .await
-                    .map_err(P2pError::from),
-=======
-                Err(err) => {
                     log::error!("Failed to establish connection: {err}");
 
                     self.conn_tx
@@ -214,7 +207,6 @@
                         .await
                         .map_err(P2pError::from)
                 }
->>>>>>> 5ef16624
             },
             Err(_err) => self
                 .conn_tx
