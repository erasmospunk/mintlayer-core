// Copyright (c) 2022 RBB S.r.l
// opensource@mintlayer.org
// SPDX-License-Identifier: MIT
// Licensed under the MIT License;
// you may not use this file except in compliance with the License.
// You may obtain a copy of the License at
//
// https://github.com/mintlayer/mintlayer-core/blob/master/LICENSE
//
// Unless required by applicable law or agreed to in writing, software
// distributed under the License is distributed on an "AS IS" BASIS,
// WITHOUT WARRANTIES OR CONDITIONS OF ANY KIND, either express or implied.
// See the License for the specific language governing permissions and
// limitations under the License.

//! This module is responsible for both initial syncing and further blocks processing (the reaction
//! to block announcement from peers and the announcement of blocks produced by this node).

mod peer;

use std::{
    collections::HashMap,
    sync::{
        atomic::{AtomicBool, Ordering},
        Arc,
    },
};

use tokio::sync::mpsc::{self, UnboundedReceiver, UnboundedSender};
use void::Void;

use chainstate::chainstate_interface::ChainstateInterface;
use common::{
    chain::{block::Block, config::ChainConfig},
    primitives::Id,
};
use logging::log;
use utils::tap_error_log::LogError;

use crate::{
    config::P2pConfig,
<<<<<<< HEAD
    error::{P2pError, PeerError},
    event::{PeerManagerEvent, SyncControlEvent},
    message::{Announcement, SyncMessage},
=======
    error::{P2pError, PeerError, ProtocolError},
    event::PeerManagerEvent,
    message::{Announcement, BlockListRequest, BlockResponse, HeaderListRequest, SyncMessage},
>>>>>>> bd32ffec
    net::{types::SyncingEvent, NetworkingService, SyncingMessagingService},
    sync::peer::Peer,
    types::peer_id::PeerId,
    Result,
};

/// Sync manager is responsible for syncing the local blockchain to the chain with most trust
/// and keeping up with updates to different branches of the blockchain.
pub struct BlockSyncManager<T: NetworkingService> {
    /// The chain configuration.
    _chain_config: Arc<ChainConfig>,

    /// The p2p configuration.
    p2p_config: Arc<P2pConfig>,

    /// A handle for sending/receiving syncing events.
    messaging_handle: T::SyncingMessagingHandle,

<<<<<<< HEAD
    /// A receiver for connect/disconnect events.
    peer_event_receiver: UnboundedReceiver<SyncControlEvent>,

=======
>>>>>>> bd32ffec
    /// A sender for the peer manager events.
    peer_manager_sender: UnboundedSender<PeerManagerEvent<T>>,

    /// A handle to the chainstate subsystem.
    chainstate_handle: subsystem::Handle<Box<dyn ChainstateInterface>>,

    /// A cached result of the `ChainstateInterface::is_initial_block_download` call.
    is_initial_block_download: Arc<AtomicBool>,

    /// A mapping from a peer identifier to the channel.
    peers: HashMap<PeerId, UnboundedSender<SyncingEvent>>,

    peer_sender: UnboundedSender<(PeerId, SyncMessage)>,
    peer_receiver: UnboundedReceiver<(PeerId, SyncMessage)>,
}

/// Syncing manager
impl<T> BlockSyncManager<T>
where
    T: NetworkingService + 'static,
    T::SyncingMessagingHandle: SyncingMessagingService<T>,
{
    /// Creates a new sync manager instance.
    pub fn new(
        chain_config: Arc<ChainConfig>,
        p2p_config: Arc<P2pConfig>,
        messaging_handle: T::SyncingMessagingHandle,
<<<<<<< HEAD
        chainstate_handle: subsystem::Handle<Box<dyn ChainstateInterface>>,
        peer_event_receiver: UnboundedReceiver<SyncControlEvent>,
        peer_manager_sender: UnboundedSender<PeerManagerEvent<T>>,
=======
        chainstate_handle: subsystem::Handle<Box<dyn chainstate_interface::ChainstateInterface>>,
        peer_manager_sender: mpsc::UnboundedSender<PeerManagerEvent<T>>,
>>>>>>> bd32ffec
    ) -> Self {
        let (peer_sender, peer_receiver) = mpsc::unbounded_channel();

        Self {
            _chain_config: chain_config,
            p2p_config,
            messaging_handle,
            peer_manager_sender,
            chainstate_handle,
            is_initial_block_download: Arc::new(true.into()),
            peers: Default::default(),
            peer_sender,
            peer_receiver,
        }
    }

    /// Runs the sync manager event loop.
    pub async fn run(&mut self) -> Result<Void> {
        log::info!("Starting SyncManager");

        let mut new_tip_receiver = self.subscribe_to_new_tip().await?;
        self.is_initial_block_download.store(
            self.chainstate_handle.call(|c| c.is_initial_block_download()).await??,
            Ordering::SeqCst,
        );

        loop {
            tokio::select! {
<<<<<<< HEAD
                event = self.peer_event_receiver.recv() => match event.ok_or(P2pError::ChannelClosed)? {
                    SyncControlEvent::Connected(peer_id) => self.register_peer(peer_id)?,
                    SyncControlEvent::Disconnected(peer_id) => self.unregister_peer(peer_id),
                },

=======
                event = self.messaging_handle.poll_next() => match event? {
                    SyncingEvent::Connected { peer_id } => {
                        self.register_peer(peer_id).await?;
                    },
                    SyncingEvent::Disconnected { peer_id } => {
                        self.unregister_peer(peer_id);
                    },
                    SyncingEvent::Message { peer, message } => {
                        let res = self.handle_message(peer, message).await;
                        self.handle_result(peer, res).await?;
                    },
                    SyncingEvent::Announcement{ peer, announcement } => {
                        let res = self.handle_announcement(peer, *announcement).await;
                        self.handle_result(peer, res).await?;
                    }
                },
>>>>>>> bd32ffec
                block_id = new_tip_receiver.recv() => {
                    // This error can only occur when chainstate drops an events subscriber.
                    let block_id = block_id.ok_or(P2pError::ChannelClosed)?;
                    self.handle_new_tip(block_id).await?;
                },

                // Resend messages from peers to the backend.
                message = self.peer_receiver.recv() => {
                    let (peer, message) = message.ok_or(P2pError::ChannelClosed)?;
                    self.messaging_handle.send_message(peer, message)?;
                },

                event = self.messaging_handle.poll_next() => {
                    self.handle_peer_event(event?)?;
                },
            }
        }
    }

    /// Returns the receiver for the chainstate `NewTip` events.
    async fn subscribe_to_new_tip(&mut self) -> Result<UnboundedReceiver<Id<Block>>> {
        let (sender, receiver) = mpsc::unbounded_channel();

        let subscribe_func =
            Arc::new(
                move |chainstate_event: chainstate::ChainstateEvent| match chainstate_event {
                    chainstate::ChainstateEvent::NewTip(block_id, _) => {
                        let _ = sender.send(block_id).log_err_pfx("The new tip receiver closed");
                    }
                },
            );

        self.chainstate_handle
            .call_mut(|this| this.subscribe_to_events(subscribe_func))
            .await
            .map_err(|_| P2pError::SubsystemFailure)?;

        Ok(receiver)
    }

<<<<<<< HEAD
    // TODO: This shouldn't be public.
    /// Starts a task for the new peer.
    pub fn register_peer(&mut self, peer: PeerId) -> Result<()> {
=======
    /// Registers the connected peer by creating a context for it.
    ///
    /// The `HeaderListRequest` message is sent to newly connected peers.
    async fn register_peer(&mut self, peer: PeerId) -> Result<()> {
>>>>>>> bd32ffec
        log::debug!("Register peer {peer} to sync manager");

        let (sender, receiver) = mpsc::unbounded_channel();
        self.peers
            .insert(peer, sender)
            // This should never happen because a peer can only connect once.
            .map(|_| Err::<(), _>(P2pError::PeerError(PeerError::PeerAlreadyExists)))
            .transpose()?;

        let peer_sender = self.peer_sender.clone();
        let peer_manager_sender = self.peer_manager_sender.clone();
        let chainstate_handle = self.chainstate_handle.clone();
        let p2p_config = Arc::clone(&self.p2p_config);
        let is_initial_block_download = Arc::clone(&self.is_initial_block_download);
        tokio::spawn(async move {
            let mut peer = Peer::<T>::new(
                peer,
                p2p_config,
                chainstate_handle,
                peer_manager_sender,
                peer_sender,
                receiver,
                is_initial_block_download,
            );
            if let Err(e) = peer.run().await {
                log::error!("Sync manager peer ({}) error: {e:?}", peer.id());
            }
        });

        Ok(())
    }

    /// Stops the tasks of the given peer by closing the corresponding channel.
    fn unregister_peer(&mut self, peer: PeerId) {
        log::debug!("Unregister peer {peer} from sync manager");

        if self.peers.remove(&peer).is_none() {
            log::warn!("Unregistering unknown peer: {peer}");
        }
    }

    /// Announces the header of a new block to peers.
    async fn handle_new_tip(&mut self, block_id: Id<Block>) -> Result<()> {
        if self.is_initial_block_download.load(Ordering::SeqCst) {
            self.is_initial_block_download.store(
                self.chainstate_handle.call(|c| c.is_initial_block_download()).await??,
                Ordering::SeqCst,
            );
        }

        if self.is_initial_block_download.load(Ordering::SeqCst) {
            return Ok(());
        }

        let header = self
            .chainstate_handle
            .call(move |c| c.get_block(block_id))
            .await??
            // This should never happen because this block has just been produced by chainstate.
            .expect("A new tip block unavailable")
            .header()
            .clone();
        self.messaging_handle.make_announcement(Announcement::Block(header))
    }

    /// Sends an event to the corresponding peer.
    fn handle_peer_event(&mut self, event: SyncingEvent) -> Result<()> {
        let peer = match event {
            SyncingEvent::Message { peer, message: _ } => peer,
            SyncingEvent::Announcement {
                peer,
                announcement: _,
            } => peer,
        };

        let peer_channel = match self.peers.get(&peer) {
            Some(c) => c,
            None => {
                log::warn!("Received a message from unknown peer ({peer}): {event:?}");
                return Ok(());
            }
        };

        peer_channel.send(event).map_err(Into::into)
    }
}

#[cfg(test)]
mod tests;<|MERGE_RESOLUTION|>--- conflicted
+++ resolved
@@ -39,15 +39,9 @@
 
 use crate::{
     config::P2pConfig,
-<<<<<<< HEAD
     error::{P2pError, PeerError},
-    event::{PeerManagerEvent, SyncControlEvent},
+    event::PeerManagerEvent,
     message::{Announcement, SyncMessage},
-=======
-    error::{P2pError, PeerError, ProtocolError},
-    event::PeerManagerEvent,
-    message::{Announcement, BlockListRequest, BlockResponse, HeaderListRequest, SyncMessage},
->>>>>>> bd32ffec
     net::{types::SyncingEvent, NetworkingService, SyncingMessagingService},
     sync::peer::Peer,
     types::peer_id::PeerId,
@@ -66,12 +60,6 @@
     /// A handle for sending/receiving syncing events.
     messaging_handle: T::SyncingMessagingHandle,
 
-<<<<<<< HEAD
-    /// A receiver for connect/disconnect events.
-    peer_event_receiver: UnboundedReceiver<SyncControlEvent>,
-
-=======
->>>>>>> bd32ffec
     /// A sender for the peer manager events.
     peer_manager_sender: UnboundedSender<PeerManagerEvent<T>>,
 
@@ -99,14 +87,8 @@
         chain_config: Arc<ChainConfig>,
         p2p_config: Arc<P2pConfig>,
         messaging_handle: T::SyncingMessagingHandle,
-<<<<<<< HEAD
         chainstate_handle: subsystem::Handle<Box<dyn ChainstateInterface>>,
-        peer_event_receiver: UnboundedReceiver<SyncControlEvent>,
         peer_manager_sender: UnboundedSender<PeerManagerEvent<T>>,
-=======
-        chainstate_handle: subsystem::Handle<Box<dyn chainstate_interface::ChainstateInterface>>,
-        peer_manager_sender: mpsc::UnboundedSender<PeerManagerEvent<T>>,
->>>>>>> bd32ffec
     ) -> Self {
         let (peer_sender, peer_receiver) = mpsc::unbounded_channel();
 
@@ -135,30 +117,13 @@
 
         loop {
             tokio::select! {
-<<<<<<< HEAD
-                event = self.peer_event_receiver.recv() => match event.ok_or(P2pError::ChannelClosed)? {
-                    SyncControlEvent::Connected(peer_id) => self.register_peer(peer_id)?,
-                    SyncControlEvent::Disconnected(peer_id) => self.unregister_peer(peer_id),
-                },
-
-=======
-                event = self.messaging_handle.poll_next() => match event? {
                     SyncingEvent::Connected { peer_id } => {
                         self.register_peer(peer_id).await?;
                     },
                     SyncingEvent::Disconnected { peer_id } => {
                         self.unregister_peer(peer_id);
                     },
-                    SyncingEvent::Message { peer, message } => {
-                        let res = self.handle_message(peer, message).await;
-                        self.handle_result(peer, res).await?;
-                    },
-                    SyncingEvent::Announcement{ peer, announcement } => {
-                        let res = self.handle_announcement(peer, *announcement).await;
-                        self.handle_result(peer, res).await?;
-                    }
-                },
->>>>>>> bd32ffec
+
                 block_id = new_tip_receiver.recv() => {
                     // This error can only occur when chainstate drops an events subscriber.
                     let block_id = block_id.ok_or(P2pError::ChannelClosed)?;
@@ -199,16 +164,8 @@
         Ok(receiver)
     }
 
-<<<<<<< HEAD
-    // TODO: This shouldn't be public.
     /// Starts a task for the new peer.
     pub fn register_peer(&mut self, peer: PeerId) -> Result<()> {
-=======
-    /// Registers the connected peer by creating a context for it.
-    ///
-    /// The `HeaderListRequest` message is sent to newly connected peers.
-    async fn register_peer(&mut self, peer: PeerId) -> Result<()> {
->>>>>>> bd32ffec
         log::debug!("Register peer {peer} to sync manager");
 
         let (sender, receiver) = mpsc::unbounded_channel();
