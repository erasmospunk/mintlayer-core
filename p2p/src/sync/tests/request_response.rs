--- conflicted
+++ resolved
@@ -198,74 +198,4 @@
 #[tokio::test]
 async fn multiple_requests_and_responses_mock_noise() {
     multiple_requests_and_responses::<TestTransportNoise, MockService<NoiseTcpTransport>>().await;
-<<<<<<< HEAD
-=======
-}
-
-// Receive getheaders before receiving the `Connected` event from the peer manager which makes the
-// request be rejected and time out in the sender's end.
-async fn request_timeout<A, T>()
-where
-    A: TestTransportMaker<Transport = T::Transport, Address = T::Address>,
-    T: NetworkingService + 'static + std::fmt::Debug,
-    T::ConnectivityHandle: ConnectivityService<T>,
-    T::SyncingMessagingHandle: SyncingMessagingService<T>,
-{
-    let (mut mgr1, mut conn1, _sync1, mut pm1) =
-        make_sync_manager::<T>(A::make_transport(), A::make_address()).await;
-    let (mut mgr2, mut conn2, _sync2, _pm2) =
-        make_sync_manager::<T>(A::make_transport(), A::make_address()).await;
-
-    // connect the two managers together so that they can exchange messages
-    let (_address, _peer_info1, peer_info2) = connect_services::<T>(&mut conn1, &mut conn2).await;
-    let peer2_id = peer_info2.peer_id;
-
-    tokio::spawn(async move {
-        mgr1.register_peer(peer2_id).await.unwrap();
-
-        match mgr1.peer_sync_handle.poll_next().await.unwrap() {
-            SyncingEvent::RequestTimeout {
-                peer_id,
-                request_id,
-            } => {
-                assert_eq!(peer_id, peer2_id);
-                mgr1.process_timeout(peer_id, request_id).await.unwrap();
-            }
-            _ => panic!("invalid event received"),
-        }
-    });
-
-    match timeout(Duration::from_secs(5), mgr2.peer_sync_handle.poll_next()).await {
-        Ok(event) => match event {
-            Ok(SyncingEvent::Request { .. }) => {}
-            _ => panic!("invalid event: {:?}", event),
-        },
-        Err(_) => panic!("did not receive `Request` in time"),
-    }
-
-    match pm1.recv().await.unwrap() {
-        PeerManagerEvent::Disconnect(id, _) => assert_eq!(id, peer2_id),
-        e => panic!("Unexpected peer manager event: {e:?}"),
-    }
-}
-
-#[tokio::test]
-async fn request_timeout_libp2p() {
-    request_timeout::<TestTransportLibp2p, Libp2pService>().await;
-}
-
-#[tokio::test]
-async fn request_timeout_mock_tcp() {
-    request_timeout::<TestTransportTcp, MockService<TcpTransportSocket>>().await;
-}
-
-#[tokio::test]
-async fn request_timeout_mock_channels() {
-    request_timeout::<TestTransportChannel, MockService<MockChannelTransport>>().await;
-}
-
-#[tokio::test]
-async fn request_timeout_mock_noise() {
-    request_timeout::<TestTransportNoise, MockService<NoiseTcpTransport>>().await;
->>>>>>> 8a7bc0f3
 }