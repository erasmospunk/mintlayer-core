// Copyright (c) 2022 RBB S.r.l
// opensource@mintlayer.org
// SPDX-License-Identifier: MIT
// Licensed under the MIT License;
// you may not use this file except in compliance with the License.
// You may obtain a copy of the License at
//
// https://github.com/mintlayer/mintlayer-core/blob/master/LICENSE
//
// Unless required by applicable law or agreed to in writing, software
// distributed under the License is distributed on an "AS IS" BASIS,
// WITHOUT WARRANTIES OR CONDITIONS OF ANY KIND, either express or implied.
// See the License for the specific language governing permissions and
// limitations under the License.

use std::sync::Arc;

<<<<<<< HEAD
use libp2p::PeerId;

use chainstate::ChainstateError;
use common::{chain::block::consensus_data::PoWData, primitives::Idable};
=======
use super::*;
use crate::net::mock::{
    transport::{MockChannelTransport, NoiseTcpTransport, TcpTransportSocket},
    types::MockPeerId,
    MockService,
};
>>>>>>> 144153d8
use p2p_test_utils::{
    MakeChannelAddress, MakeP2pAddress, MakeTcpAddress, MakeTestAddress, TestBlockInfo,
};

use crate::{
    error::{P2pError, PeerError, ProtocolError},
    net::{
        libp2p::Libp2pService,
        mock::{
            transport::{ChannelMockTransport, TcpMockTransport},
            types::MockPeerId,
            MockService,
        },
    },
    sync::{
        peer,
        tests::{make_sync_manager, register_peer, MakeTestPeerId},
    },
    ConnectivityService, NetworkingService, SyncingMessagingService,
};

// peer doesn't exist
async fn peer_doesnt_exist<A, P, T>()
where
    A: MakeTestAddress<Address = T::Address>,
    P: MakeTestPeerId<PeerId = T::PeerId>,
    T: NetworkingService + 'static,
    T::ConnectivityHandle: ConnectivityService<T>,
    T::SyncingMessagingHandle: SyncingMessagingService<T>,
{
    let addr = A::make_address();
    let peer_id = P::random();

    let (mut mgr, _conn, _sync, _pm) = make_sync_manager::<T>(addr).await;

    assert_eq!(
        mgr.validate_header_response(&peer_id, vec![]).await,
        Err(P2pError::PeerError(PeerError::PeerDoesntExist)),
    );
}

#[tokio::test]
async fn peer_doesnt_exist_libp2p() {
    peer_doesnt_exist::<MakeP2pAddress, PeerId, Libp2pService>().await;
}

#[tokio::test]
async fn peer_doesnt_exist_mock_tcp() {
    peer_doesnt_exist::<MakeTcpAddress, MockPeerId, MockService<TcpTransportSocket>>().await;
}

#[tokio::test]
async fn peer_doesnt_exist_mock_channels() {
    peer_doesnt_exist::<MakeChannelAddress, MockPeerId, MockService<MockChannelTransport>>().await;
}

#[tokio::test]
async fn peer_doesnt_exist_mock_noise() {
    peer_doesnt_exist::<MakeTcpAddress, MockPeerId, MockService<NoiseTcpTransport>>().await;
}

// submit valid block but the peer is in invalid state
async fn valid_block<A, P, T>()
where
    A: MakeTestAddress<Address = T::Address>,
    P: MakeTestPeerId<PeerId = T::PeerId>,
    T: NetworkingService + 'static,
    T::ConnectivityHandle: ConnectivityService<T>,
    T::SyncingMessagingHandle: SyncingMessagingService<T>,
{
    let addr = A::make_address();
    let peer_id = P::random();

    let config = Arc::new(common::chain::config::create_unit_test_config());
    let (mut mgr, _conn, _sync, _pm) = make_sync_manager::<T>(addr).await;
    register_peer(&mut mgr, peer_id).await;

    let blocks = p2p_test_utils::create_n_blocks(
        Arc::clone(&config),
        TestBlockInfo::from_genesis(config.genesis_block()),
        1,
    );

    let first = blocks[0].header().clone();
    mgr.peers
        .get_mut(&peer_id)
        .unwrap()
        .set_state(peer::PeerSyncState::UploadingBlocks(first.get_id()));

    assert_eq!(
        mgr.validate_block_response(&peer_id, blocks).await,
        Ok(None),
    );
}

#[tokio::test]
async fn valid_block_libp2p() {
    valid_block::<MakeP2pAddress, PeerId, Libp2pService>().await;
}

#[tokio::test]
async fn valid_block_mock_tcp() {
    valid_block::<MakeTcpAddress, MockPeerId, MockService<TcpTransportSocket>>().await;
}

#[tokio::test]
async fn valid_block_mock_channels() {
    valid_block::<MakeChannelAddress, MockPeerId, MockService<MockChannelTransport>>().await;
}

#[tokio::test]
async fn valid_block_mock_noise() {
    valid_block::<MakeTcpAddress, MockPeerId, MockService<NoiseTcpTransport>>().await;
}

// submit valid block
async fn valid_block_invalid_state<A, P, T>()
where
    A: MakeTestAddress<Address = T::Address>,
    P: MakeTestPeerId<PeerId = T::PeerId>,
    T: NetworkingService + 'static,
    T::ConnectivityHandle: ConnectivityService<T>,
    T::SyncingMessagingHandle: SyncingMessagingService<T>,
{
    let addr = A::make_address();
    let peer_id = P::random();

    let config = Arc::new(common::chain::config::create_unit_test_config());
    let (mut mgr, _conn, _sync, _pm) = make_sync_manager::<T>(addr).await;
    register_peer(&mut mgr, peer_id).await;

    let blocks = p2p_test_utils::create_n_blocks(
        Arc::clone(&config),
        TestBlockInfo::from_genesis(config.genesis_block()),
        1,
    );

    assert_eq!(
        mgr.validate_block_response(&peer_id, blocks).await,
        Err(P2pError::ProtocolError(ProtocolError::InvalidMessage)),
    );
}

#[tokio::test]
async fn valid_block_invalid_state_libp2p() {
    valid_block_invalid_state::<MakeP2pAddress, PeerId, Libp2pService>().await;
}

#[tokio::test]
async fn valid_block_invalid_state_mock_tcp() {
    valid_block_invalid_state::<MakeTcpAddress, MockPeerId, MockService<TcpTransportSocket>>()
        .await;
}

#[tokio::test]
async fn valid_block_invalid_state_mock_channels() {
    valid_block_invalid_state::<MakeChannelAddress, MockPeerId, MockService<MockChannelTransport>>(
    )
    .await;
}

#[tokio::test]
async fn valid_block_invalid_state_mock_noise() {
    valid_block_invalid_state::<MakeTcpAddress, MockPeerId, MockService<NoiseTcpTransport>>().await;
}

// submit the same block twice
async fn valid_block_resubmitted_chainstate<A, P, T>()
where
    A: MakeTestAddress<Address = T::Address>,
    P: MakeTestPeerId<PeerId = T::PeerId>,
    T: NetworkingService + 'static,
    T::ConnectivityHandle: ConnectivityService<T>,
    T::SyncingMessagingHandle: SyncingMessagingService<T>,
{
    let addr = A::make_address();
    let peer_id = P::random();

    let config = Arc::new(common::chain::config::create_unit_test_config());

    let (mut mgr, _conn, _sync, _pm) = make_sync_manager::<T>(addr).await;
    register_peer(&mut mgr, peer_id).await;

    let blocks = p2p_test_utils::create_n_blocks(
        Arc::clone(&config),
        TestBlockInfo::from_genesis(config.genesis_block()),
        1,
    );
    let first = blocks[0].header().clone();
    mgr.peers
        .get_mut(&peer_id)
        .unwrap()
        .set_state(peer::PeerSyncState::UploadingBlocks(first.get_id()));

    assert_eq!(
        mgr.validate_block_response(&peer_id, blocks.clone()).await,
        Ok(None),
    );
    assert_eq!(
        mgr.validate_block_response(&peer_id, blocks).await,
        Ok(None),
    );
}

#[tokio::test]
async fn valid_block_resubmitted_chainstate_libp2p() {
    valid_block_resubmitted_chainstate::<MakeP2pAddress, PeerId, Libp2pService>().await;
}

#[tokio::test]
async fn valid_block_resubmitted_chainstate_mock_tcp() {
    valid_block_resubmitted_chainstate::<MakeTcpAddress, MockPeerId, MockService<TcpTransportSocket>>()
        .await;
}

#[tokio::test]
async fn valid_block_resubmitted_chainstate_mock_channels() {
    valid_block_resubmitted_chainstate::<
        MakeChannelAddress,
        MockPeerId,
        MockService<MockChannelTransport>,
    >()
    .await;
}

#[tokio::test]
async fn valid_block_resubmitted_chainstate_mock_noise() {
    valid_block_resubmitted_chainstate::<MakeTcpAddress, MockPeerId, MockService<NoiseTcpTransport>>()
        .await;
}

// block validation fails
async fn invalid_block<A, P, T>()
where
    A: MakeTestAddress<Address = T::Address>,
    P: MakeTestPeerId<PeerId = T::PeerId>,
    T: NetworkingService + 'static,
    T::ConnectivityHandle: ConnectivityService<T>,
    T::SyncingMessagingHandle: SyncingMessagingService<T>,
{
    let addr = A::make_address();
    let peer_id = P::random();

    let config = Arc::new(common::chain::config::create_unit_test_config());

    let (mut mgr, _conn, _sync, _pm) = make_sync_manager::<T>(addr).await;
    register_peer(&mut mgr, peer_id).await;

    let mut blocks = p2p_test_utils::create_n_blocks(
        Arc::clone(&config),
        TestBlockInfo::from_genesis(config.genesis_block()),
        1,
    );
    let first = blocks[0].header().clone();
    mgr.peers
        .get_mut(&peer_id)
        .unwrap()
        .set_state(peer::PeerSyncState::UploadingBlocks(first.get_id()));
    blocks[0].update_consensus_data(common::chain::block::ConsensusData::PoW(PoWData::new(
        common::primitives::Compact(1337),
        0,
    )));

    assert!(std::matches!(
        mgr.validate_block_response(&peer_id, blocks.clone()).await,
        Err(P2pError::ChainstateError(
            ChainstateError::ProcessBlockError(_)
        ))
    ));
}

#[tokio::test]
async fn invalid_block_libp2p() {
    invalid_block::<MakeP2pAddress, PeerId, Libp2pService>().await;
}

#[tokio::test]
async fn invalid_block_mock_tcp() {
    invalid_block::<MakeTcpAddress, MockPeerId, MockService<TcpTransportSocket>>().await;
}

#[tokio::test]
async fn invalid_block_mock_channels() {
    invalid_block::<MakeChannelAddress, MockPeerId, MockService<MockChannelTransport>>().await;
}

#[tokio::test]
async fn invalid_block_mock_noise() {
    invalid_block::<MakeTcpAddress, MockPeerId, MockService<NoiseTcpTransport>>().await;
}<|MERGE_RESOLUTION|>--- conflicted
+++ resolved
@@ -15,19 +15,10 @@
 
 use std::sync::Arc;
 
-<<<<<<< HEAD
 use libp2p::PeerId;
 
 use chainstate::ChainstateError;
 use common::{chain::block::consensus_data::PoWData, primitives::Idable};
-=======
-use super::*;
-use crate::net::mock::{
-    transport::{MockChannelTransport, NoiseTcpTransport, TcpTransportSocket},
-    types::MockPeerId,
-    MockService,
-};
->>>>>>> 144153d8
 use p2p_test_utils::{
     MakeChannelAddress, MakeP2pAddress, MakeTcpAddress, MakeTestAddress, TestBlockInfo,
 };
