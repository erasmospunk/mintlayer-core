--- conflicted
+++ resolved
@@ -107,15 +107,10 @@
         .build();
     // Process a block to finish the initial block download.
     tf.make_block_builder().build_and_process().unwrap().unwrap();
-<<<<<<< HEAD
-    let unknown_blocks = create_n_blocks(&mut tf, 2).into_iter().map(|b| b.get_id()).collect();
-    let (chainstate, mempool) =
-        start_subsystems_with_chainstate(tf.into_chainstate(), Arc::clone(&chain_config));
-=======
     let unknown_blocks: Vec<Id<Block>> =
         create_n_blocks(&mut tf, 2).into_iter().map(|b| b.get_id()).collect();
-    let chainstate = chainstate_subsystem(tf.into_chainstate()).await;
->>>>>>> d7be2d7a
+    let (chainstate, mempool) =
+        start_subsystems_with_chainstate(tf.into_chainstate(), Arc::clone(&chain_config));
 
     let mut handle = SyncManagerHandle::builder()
         .with_chain_config(chain_config)
