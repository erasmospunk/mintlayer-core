--- conflicted
+++ resolved
@@ -34,15 +34,10 @@
     /// Get peer IDs and addresses of connected peers
     GetConnectedPeers(oneshot_nofail::Sender<Vec<ConnectedPeer>>),
 
-<<<<<<< HEAD
     /// Increases the ban score of a peer by the given amount.
     ///
     /// The peer is banned if the new score exceeds the threshold (`P2pConfig::ban_threshold`).
-    AdjustPeerScore(T::PeerId, u32, oneshot::Sender<crate::Result<()>>),
-=======
-    /// Adjust peer score
     AdjustPeerScore(T::PeerId, u32, oneshot_nofail::Sender<crate::Result<()>>),
->>>>>>> db13c602
 }
 
 #[derive(Debug)]
