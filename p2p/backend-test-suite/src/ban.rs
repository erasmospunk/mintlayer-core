// Copyright (c) 2022 RBB S.r.l
// opensource@mintlayer.org
// SPDX-License-Identifier: MIT
// Licensed under the MIT License;
// you may not use this file except in compliance with the License.
// You may obtain a copy of the License at
//
// https://github.com/mintlayer/mintlayer-core/blob/master/LICENSE
//
// Unless required by applicable law or agreed to in writing, software
// distributed under the License is distributed on an "AS IS" BASIS,
// WITHOUT WARRANTIES OR CONDITIONS OF ANY KIND, either express or implied.
// See the License for the specific language governing permissions and
// limitations under the License.

use std::{fmt::Debug, sync::Arc};

use tokio::sync::mpsc;

use chainstate::{ban_score::BanScore, BlockError, ChainstateError, CheckBlockError};
use common::{
    chain::block::{timestamp::BlockTimestamp, Block, BlockReward, ConsensusData},
    primitives::Idable,
};

use p2p::{
    config::P2pConfig,
    error::P2pError,
    event::PeerManagerEvent,
    message::{Announcement, HeaderListResponse, SyncMessage},
    net::{types::SyncingEvent, ConnectivityService, NetworkingService, SyncingMessagingService},
    sync::BlockSyncManager,
    testing_utils::{connect_and_accept_services, TestTransportMaker},
};

tests![invalid_pubsub_block,];

// Start two network services, spawn a `SyncMessageHandler` for the first service, publish an
// invalid block from the first service and verify that the `SyncManager` of the first service
// receives a `AdjustPeerScore` event which bans the peer of the second service.
async fn invalid_pubsub_block<T, N, A>()
where
    T: TestTransportMaker<Transport = N::Transport, Address = N::Address>,
    N: NetworkingService + Debug + 'static,
    N::ConnectivityHandle: ConnectivityService<N>,
    N::SyncingMessagingHandle: SyncingMessagingService<N>,
{
    let (tx_peer_manager, mut rx_peer_manager) = mpsc::unbounded_channel();
    let chain_config = Arc::new(common::chain::config::create_unit_test_config());
    let p2p_config = Arc::new(P2pConfig::default());
    let handle = p2p_test_utils::start_chainstate(Arc::clone(&chain_config)).await;

    let (mut conn1, sync1) = N::start(
        T::make_transport(),
        vec![T::make_address()],
        Arc::clone(&chain_config),
        Default::default(),
    )
    .await
    .unwrap();

    let mut sync1 = BlockSyncManager::<N>::new(
        Arc::clone(&chain_config),
        Arc::clone(&p2p_config),
        sync1,
        handle.clone(),
        tx_peer_manager,
    );

    let (mut conn2, mut sync2) = N::start(
        T::make_transport(),
        vec![T::make_address()],
        Arc::clone(&chain_config),
        Arc::clone(&p2p_config),
    )
    .await
    .unwrap();

    let (_address, _peer_info1, peer_info2) =
        connect_and_accept_services::<N>(&mut conn1, &mut conn2).await;

    // Create a block with an invalid timestamp.
    let block = Block::new(
        Vec::new(),
        chain_config.genesis_block().get_id().into(),
        BlockTimestamp::from_int_seconds(1),
        ConsensusData::None,
        BlockReward::new(Vec::new()),
    )
    .unwrap();

<<<<<<< HEAD
    tokio::spawn(async move {
        sync1.register_peer(peer_info2.peer_id).unwrap();
        sync1.run().await
    });
=======
    tokio::spawn(async move { sync1.run().await });
>>>>>>> bd32ffec

    // spawn `sync2` into background and spam an orphan block on the network
    tokio::spawn(async move {
        match sync2.poll_next().await.unwrap() {
            SyncingEvent::Connected { .. } => {}
            e => panic!("Unexpected event type: {e:?}"),
        };
        let peer = match sync2.poll_next().await.unwrap() {
            SyncingEvent::Message {
                peer,
                message: SyncMessage::HeaderListRequest(_),
            } => peer,
            e => panic!("Unexpected event type: {e:?}"),
        };
        sync2
            .send_message(
                peer,
                SyncMessage::HeaderListResponse(HeaderListResponse::new(Vec::new())),
            )
            .unwrap();
        sync2.make_announcement(Announcement::Block(block.header().clone())).unwrap();
    });

    match rx_peer_manager.recv().await {
        Some(PeerManagerEvent::AdjustPeerScore(peer_id, score, _)) => {
            assert_eq!(peer_id, peer_info2.peer_id);
            assert_eq!(
                score,
                P2pError::ChainstateError(ChainstateError::ProcessBlockError(
                    BlockError::CheckBlockFailed(CheckBlockError::BlockTimeOrderInvalid)
                ))
                .ban_score()
            );
        }
        e => panic!("invalid event received: {e:?}"),
    }
}<|MERGE_RESOLUTION|>--- conflicted
+++ resolved
@@ -89,14 +89,7 @@
     )
     .unwrap();
 
-<<<<<<< HEAD
-    tokio::spawn(async move {
-        sync1.register_peer(peer_info2.peer_id).unwrap();
-        sync1.run().await
-    });
-=======
     tokio::spawn(async move { sync1.run().await });
->>>>>>> bd32ffec
 
     // spawn `sync2` into background and spam an orphan block on the network
     tokio::spawn(async move {
