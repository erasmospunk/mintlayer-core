// Copyright (c) 2022 RBB S.r.l
// opensource@mintlayer.org
// SPDX-License-Identifier: MIT
// Licensed under the MIT License;
// you may not use this file except in compliance with the License.
// You may obtain a copy of the License at
//
// https://github.com/mintlayer/mintlayer-core/blob/master/LICENSE
//
// Unless required by applicable law or agreed to in writing, software
// distributed under the License is distributed on an "AS IS" BASIS,
// WITHOUT WARRANTIES OR CONDITIONS OF ANY KIND, either express or implied.
// See the License for the specific language governing permissions and
// limitations under the License.

use std::{fmt::Debug, sync::Arc};

use common::{
    chain::block::{consensus_data::ConsensusData, timestamp::BlockTimestamp, Block, BlockReward},
    primitives::{Id, H256},
};

use p2p::testing_utils::{
    connect_and_accept_services, test_p2p_config, TestTransportChannel, TestTransportMaker,
    TestTransportNoise, TestTransportTcp,
};
use p2p::{
    message::Announcement,
    net::{
        default_backend::{
            transport::{MpscChannelTransport, NoiseTcpTransport, TcpTransportSocket},
            DefaultNetworkingService,
        },
        types::SyncingEvent,
        ConnectivityService, MessagingService, NetworkingService, SyncingEventReceiver,
    },
};

// Test announcements with multiple peers and verify that the message validation is done and peers
// don't automatically forward the messages.
async fn block_announcement_3_peers<A, S>()
where
    A: TestTransportMaker<Transport = S::Transport, Address = S::Address>,
    S: NetworkingService + Debug,
    S::MessagingHandle: MessagingService,
    S::SyncingEventReceiver: SyncingEventReceiver,
    S::ConnectivityHandle: ConnectivityService<S>,
{
    let config = Arc::new(common::chain::config::create_mainnet());
<<<<<<< HEAD
    let (mut conn1, mut messaging_handle1, _sync1) = S::start(
=======
    let p2p_config = Arc::new(test_p2p_config());
    let (mut conn1, mut sync1) = S::start(
>>>>>>> 8d43d511
        A::make_transport(),
        vec![A::make_address()],
        Arc::clone(&config),
        Arc::clone(&p2p_config),
    )
    .await
    .unwrap();

    let (mut peer1, mut peer2, mut peer3) = {
        let mut peers = futures::future::join_all((0..3).map(|_| async {
            let res = S::start(
                A::make_transport(),
                vec![A::make_address()],
                Arc::clone(&config),
                Arc::clone(&p2p_config),
            )
            .await
            .unwrap();
            (res.0, res.2)
        }))
        .await;

        (
            peers.pop().unwrap(),
            peers.pop().unwrap(),
            peers.pop().unwrap(),
        )
    };

    // Connect peers into a partial mesh.
    connect_and_accept_services::<S>(&mut conn1, &mut peer1.0).await;
    connect_and_accept_services::<S>(&mut peer1.0, &mut peer2.0).await;
    connect_and_accept_services::<S>(&mut peer2.0, &mut peer3.0).await;

    messaging_handle1
        .make_announcement(Announcement::Block(Box::new(
            Block::new(
                vec![],
                Id::new(H256([0x03; 32])),
                BlockTimestamp::from_int_seconds(1337u64),
                ConsensusData::None,
                BlockReward::new(Vec::new()),
            )
            .unwrap()
            .header()
            .clone(),
        )))
        .unwrap();

    // Verify that all peers received the message even though they weren't directly connected.
    let event = peer1.1.poll_next().await.unwrap();
    assert!(matches!(
        event,
        SyncingEvent::Announcement {
            peer: _,
            announcement: _
        }
    ));

    // try to poll the other gossipsubs and verify that as `peer1` hasn't registered
    // the message as valid, it is not forwarded and the code instead timeouts
    // if the message would've been forward to `peer2` and `peer3`, the messages would
    // be received instantaneously and the cod wouldn't timeout

    tokio::select! {
        _ = tokio::time::sleep(std::time::Duration::from_millis(250)) => {
        }
        _ = peer2.1.poll_next() => {
            panic!("peer2 received message")
        }
        _ = peer3.1.poll_next() => {
            panic!("peer3 received message")
        }
    }

    // verify that the peer2 gets the message
    let event = peer2.1.poll_next().await.unwrap();
    assert!(matches!(
        event,
        SyncingEvent::Announcement {
            peer: _,
            announcement: _
        }
    ));

    // verify that peer3 didn't get the message until peer2 validated it
    tokio::select! {
        _ = tokio::time::sleep(std::time::Duration::from_millis(250)) => {
        }
        _ = peer3.1.poll_next() => {
            panic!("peer3 received message")
        }
    }

    let res = peer3.1.poll_next().await;
    assert!(std::matches!(
        res.unwrap(),
        SyncingEvent::Announcement { .. }
    ));
}

// TODO: Implement announcements resending in partially connected networks.
#[ignore]
#[tokio::test]
async fn block_announcement_3_peers_tcp() {
    block_announcement_3_peers::<TestTransportTcp, DefaultNetworkingService<TcpTransportSocket>>()
        .await;
}

// TODO: Implement announcements resending in partially connected networks.
#[tokio::test]
#[ignore]
async fn block_announcement_3_peers_channels() {
    block_announcement_3_peers::<
        TestTransportChannel,
        DefaultNetworkingService<MpscChannelTransport>,
    >()
    .await;
}

// TODO: Implement announcements resending in partially connected networks.
#[ignore]
#[tokio::test]
async fn block_announcement_3_peers_noise() {
    block_announcement_3_peers::<TestTransportNoise, DefaultNetworkingService<NoiseTcpTransport>>()
        .await;
}<|MERGE_RESOLUTION|>--- conflicted
+++ resolved
@@ -47,12 +47,8 @@
     S::ConnectivityHandle: ConnectivityService<S>,
 {
     let config = Arc::new(common::chain::config::create_mainnet());
-<<<<<<< HEAD
+    let p2p_config = Arc::new(test_p2p_config());
     let (mut conn1, mut messaging_handle1, _sync1) = S::start(
-=======
-    let p2p_config = Arc::new(test_p2p_config());
-    let (mut conn1, mut sync1) = S::start(
->>>>>>> 8d43d511
         A::make_transport(),
         vec![A::make_address()],
         Arc::clone(&config),
