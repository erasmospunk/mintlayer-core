--- conflicted
+++ resolved
@@ -38,11 +38,7 @@
         self.header.consensus_data = consensus_data;
     }
 
-<<<<<<< HEAD
-    pub fn get_consensus_data(&self) -> &ConsensusData {
-=======
     pub fn consensus_data(&self) -> &ConsensusData {
->>>>>>> 71c37ef3
         &self.header.consensus_data
     }
 
