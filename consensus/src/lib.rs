// Copyright (c) 2021 RBB S.r.l
// opensource@mintlayer.org
// SPDX-License-Identifier: MIT
// Licensed under the MIT License;
// you may not use this file except in compliance with the License.
// You may obtain a copy of the License at
//
// 	http://spdx.org/licenses/MIT
//
// Unless required by applicable law or agreed to in writing, software
// distributed under the License is distributed on an "AS IS" BASIS,
// WITHOUT WARRANTIES OR CONDITIONS OF ANY KIND, either express or implied.
// See the License for the specific language governing permissions and
// limitations under the License.
//
// Author(s): S. Afach, A. Sinitsyn

use crate::orphan_blocks::{OrphanAddError, OrphanBlocksPool};
use blockchain_storage::BlockchainStorageRead;
use blockchain_storage::BlockchainStorageWrite;
use blockchain_storage::TransactionRw;
use blockchain_storage::Transactional;
use common::chain::block::block_index::BlockIndex;
use common::chain::block::{calculate_tx_merkle_root, calculate_witness_merkle_root, Block};
use common::chain::config::ChainConfig;
use common::chain::TxOutput;
use common::chain::{
    OutPoint, OutPointSourceId, SpendablePosition, Spender, Transaction, TxMainChainIndex,
    TxMainChainPosition,
};
use common::chain::{SpendError, TxMainChainIndexError};
use common::primitives::{time, Amount, BlockHeight, Id, Idable};
use std::collections::btree_map::Entry;
use std::collections::BTreeSet;
use thiserror::Error;
mod orphan_blocks;
use parity_scale_codec::Encode;
use std::collections::BTreeMap;

type CachedInputs = BTreeMap<Id<Transaction>, TxMainChainIndex>;
type PeerId = u32;
type TxRw<'a> = <blockchain_storage::Store as Transactional<'a>>::TransactionRw;

#[derive(Error, Debug, PartialEq, Eq)]
pub enum BlockError {
    #[error("Unknown error")]
    Unknown,
    // Orphan block
    #[error("Orphan")]
    Orphan,
    #[error("Invalid block height `{0}`")]
    InvalidBlockHeight(BlockHeight),
    #[error("The previous block invalid")]
    PrevBlockInvalid,
    #[error("The storage cause failure `{0}`")]
    StorageFailure(blockchain_storage::Error),
    #[error("The block not found")]
    NotFound,
    #[error("Invalid block source")]
    InvalidBlockSource,
    #[error("Duplicate transaction found in block")]
    DuplicatedTransactionInBlock,
    #[error("Previously indexed transaction not found")]
    PreviouslyIndexedTxNotFound,
    // To be expanded
}

impl From<blockchain_storage::Error> for BlockError {
    fn from(_err: blockchain_storage::Error) -> Self {
        // On storage level called err.recoverable(), if an error is unrecoverable then it calls panic!
        // We don't need to cause panic here
        BlockError::Unknown
    }
}

impl From<SpendError> for BlockError {
    fn from(_: SpendError) -> Self {
        // To be expanded
        BlockError::Unknown
    }
}

impl From<TxMainChainIndexError> for BlockError {
    fn from(_: TxMainChainIndexError) -> Self {
        // To be expanded
        BlockError::Unknown
    }
}

// DSA allows us to have blocks up to 1mb
const MAX_BLOCK_WEIGHT: usize = 1_048_576;

// TODO: ISSUE #129 - https://github.com/mintlayer/mintlayer-core/issues/129
pub struct Consensus {
    chain_config: ChainConfig,
    blockchain_storage: blockchain_storage::Store,
    orphan_blocks: OrphanBlocksPool,
}

#[derive(Copy, Clone, Eq, Debug, PartialEq)]
pub enum BlockSource {
    Peer(PeerId),
    Local,
}

impl Consensus {
    fn make_db_tx(&mut self) -> ConsensusRef {
        let db_tx = self.blockchain_storage.transaction_rw();
        ConsensusRef {
            chain_config: &self.chain_config,
            db_tx,
            orphan_blocks: &mut self.orphan_blocks,
        }
    }

    pub fn new(chain_config: ChainConfig, blockchain_storage: blockchain_storage::Store) -> Self {
        Self {
            chain_config,
            blockchain_storage,
            orphan_blocks: OrphanBlocksPool::new_default(),
        }
    }

    pub fn process_block(
        &mut self,
        block: Block,
        block_source: BlockSource,
    ) -> Result<Option<BlockIndex>, BlockError> {
        let mut consensus_ref = self.make_db_tx();
        // Reasonable reduce amount of calls to DB
        let best_block_id = consensus_ref.db_tx.get_best_block_id().map_err(BlockError::from)?;
        // TODO: this seems to require block index, which doesn't seem to be the case in bitcoin, as otherwise orphans can't be checked
        consensus_ref.check_block(&block, block_source)?;
        let block_index = consensus_ref.accept_block(&block);
        if block_index == Err(BlockError::Orphan) {
            if BlockSource::Local == block_source {
                // TODO: Discuss with Sam about it later (orphans should be searched for children of any newly accepted block)
                consensus_ref.new_orphan_block(block)?;
            }
            return Err(BlockError::Orphan);
        }
        let result = consensus_ref.activate_best_chain(block_index?, best_block_id)?;
        consensus_ref.commit_db_tx().expect("Committing transactions to DB failed");
        Ok(result)
    }
}

struct ConsensusRef<'a> {
    chain_config: &'a ChainConfig,
    // TODO: make this generic over Rw and Ro
    db_tx: TxRw<'a>,
    orphan_blocks: &'a mut OrphanBlocksPool,
}

impl<'a> ConsensusRef<'a> {
    fn commit_db_tx(self) -> blockchain_storage::Result<()> {
        self.db_tx.commit()
    }

    /// Allow to read from storage the previous block and return itself BlockIndex
    fn get_previous_block_index(&self, block_index: &BlockIndex) -> Result<BlockIndex, BlockError> {
        let prev_block_id = block_index.get_prev_block_id().as_ref().ok_or(BlockError::NotFound)?;
        self.db_tx.get_block_index(prev_block_id)?.ok_or(BlockError::NotFound)
    }

    // Get indexes for a new longest chain
    fn get_new_chain(
        &self,
        new_tip_block_index: &BlockIndex,
    ) -> Result<Vec<BlockIndex>, BlockError> {
        let mut result = Vec::new();
        let mut block_index = new_tip_block_index.clone();
        while !self.is_block_in_main_chain(&block_index) {
            result.push(block_index.clone());
            block_index = self.get_previous_block_index(&block_index)?;
        }
        result.reverse();
        debug_assert!(!result.is_empty()); // there has to always be at least one new block
        Ok(result)
    }

    fn disconnect_until(
        &mut self,
        to_disconnect: &BlockIndex,
        last_to_remain_connected: &Id<Block>,
    ) -> Result<(), BlockError> {
        if to_disconnect.get_block_id() == last_to_remain_connected {
            return Ok(());
        }

        let current_mainchain_tip = self.disconnect_tip(Some(to_disconnect.get_block_id()))?;
        self.disconnect_until(&current_mainchain_tip, last_to_remain_connected)
    }

    fn reorganize(
        &mut self,
        best_block_id: &Id<Block>,
        new_block_index: &BlockIndex,
    ) -> Result<(), BlockError> {
        let new_chain = self.get_new_chain(new_block_index)?;

        let common_ancestor_id = {
            let err = "This vector cannot be empty since there is at least one block to connect";
            let first_block = &new_chain.first().expect(err);
            &first_block.get_prev_block_id().as_ref().expect("This can never be genesis")
        };

        // Disconnect the current chain if it is not a genesis
        {
            let mainchain_tip = self
                .db_tx
                .get_block_index(best_block_id)?
                .expect("Can't get block index. Inconsistent DB");

            // Disconnect blocks
            self.disconnect_until(&mainchain_tip, common_ancestor_id)?;
        }

        // Connect the new chain
        for block_index in new_chain {
            self.connect_tip(&block_index)?;
        }

        Ok(())
    }

    fn store_cached_inputs(&mut self, cached_inputs: CachedInputs) -> Result<(), BlockError> {
        for (tx_id, tx_index) in cached_inputs {
            self.db_tx.set_mainchain_tx_index(&tx_id, &tx_index)?;
        }
        Ok(())
    }

    fn calculate_indices(block: &Block, tx: &Transaction) -> Result<TxMainChainIndex, BlockError> {
        let enc_block = block.encode();
        let enc_tx = tx.encode();
        let offset_tx = enc_block
            .windows(enc_tx.len())
            .enumerate()
            .find_map(|(i, d)| (d == enc_tx).then(|| i))
            .ok_or(BlockError::Unknown)?
            .try_into()
            .map_err(|_| BlockError::Unknown)?;

        let tx_position = TxMainChainPosition::new(
            &block.get_id().get(),
            offset_tx,
            enc_tx.len().try_into().map_err(|_| BlockError::Unknown)?,
        );

        TxMainChainIndex::new(
            SpendablePosition::from(tx_position),
            tx.get_outputs().len().try_into().map_err(|_| BlockError::Unknown)?,
        )
        .map_err(BlockError::from)
    }

    fn make_cache_with_transactions(block: &Block) -> Result<CachedInputs, BlockError> {
        let mut cached_inputs = CachedInputs::new();
<<<<<<< HEAD
=======
        let mut total_value = Amount::from_atoms(0);
>>>>>>> e5b40039
        for tx in block.transactions() {
            // Create a new indices for every tx
            match cached_inputs.entry(tx.get_id()) {
                Entry::Vacant(entry) => entry.insert(Self::calculate_indices(block, tx)?),
                Entry::Occupied(_) => return Err(BlockError::DuplicatedTransactionInBlock),
            };
        }
        Ok(cached_inputs)
    }

    fn connect_transactions(&mut self, block: &Block) -> Result<(), BlockError> {
        self.check_block_fee(block.transactions())?; // TODO: change to use only one transaction per call and use cached_inputs as source of truth instead of db
        let mut cached_inputs = Self::make_cache_with_transactions(block)?;
        for tx in block.transactions() {
            // Spend inputs
            for input in tx.get_inputs() {
                let outpoint = input.get_outpoint();
                match outpoint.get_tx_id() {
                    OutPointSourceId::Transaction(prev_tx_id) => {
                        let prev_tx_index = cached_inputs
                            .get_mut(&prev_tx_id)
                            .ok_or(BlockError::PreviouslyIndexedTxNotFound)?;

                        if outpoint.get_output_index() >= prev_tx_index.get_output_count() {
                            return Err(BlockError::Unknown);
                        }

                        prev_tx_index
                            .spend(outpoint.get_output_index(), Spender::from(tx.get_id()))
                            .map_err(BlockError::from)?;
                    }
                    OutPointSourceId::BlockReward(_block_id) => unimplemented!(),
                }
            }
        }
        self.store_cached_inputs(cached_inputs)?;
        Ok(())
    }

    fn disconnect_transactions(&mut self, transactions: &[Transaction]) -> Result<(), BlockError> {
        let mut cached_inputs = CachedInputs::new();
        for tx in transactions.iter().rev() {
            for input in tx.get_inputs() {
                let input_index = input.get_outpoint().get_output_index();
                let input_tx_id = match input.get_outpoint().get_tx_id() {
                    OutPointSourceId::Transaction(tx_id) => tx_id,
                    OutPointSourceId::BlockReward(_) => {
                        unimplemented!()
                    }
                };

                let tx_index = match cached_inputs.entry(input_tx_id.clone()) {
                    Entry::Occupied(entry) => entry.into_mut(),
                    Entry::Vacant(entry) => entry.insert(
                        self.db_tx
                            .get_mainchain_tx_index(&input_tx_id)?
                            .ok_or(BlockError::Unknown)?,
                    ),
                };

                if input_index >= tx_index.get_output_count() {
                    return Err(BlockError::Unknown);
                }
                // Mark input as unspend
                tx_index.unspend(input_index).map_err(BlockError::from)?;
            }
            // Delete TxMainChainIndex for the current tx
            self.db_tx.del_mainchain_tx_index(&tx.get_id())?;
        }
        self.store_cached_inputs(cached_inputs)?;
        Ok(())
    }

    fn get_tx_by_outpoint<TxRo: BlockchainStorageRead>(
        tx_db: &TxRo,
        outpoint: &OutPoint,
    ) -> Result<Transaction, BlockError> {
        let tx_id = match outpoint.get_tx_id() {
            OutPointSourceId::Transaction(tx_id) => tx_id,
            OutPointSourceId::BlockReward(_) => {
                unimplemented!()
            }
        };
        let tx_index = tx_db.get_mainchain_tx_index(&tx_id)?.ok_or(BlockError::Unknown)?;
        match tx_index.get_tx_position() {
            SpendablePosition::Transaction(position) => {
                tx_db.get_mainchain_tx_by_position(position)?.ok_or(BlockError::Unknown)
            }
            SpendablePosition::BlockReward(_) => unimplemented!(),
        }
    }

    fn get_input_value<TxRo: BlockchainStorageRead>(
        tx_db: &TxRo,
        input: &common::chain::TxInput,
    ) -> Result<Amount, BlockError> {
        let tx = Self::get_tx_by_outpoint(tx_db, input.get_outpoint())?;
        let output_index: usize = input
            .get_outpoint()
            .get_output_index()
            .try_into()
            .map_err(|_| BlockError::Unknown)?;
        assert!(output_index < tx.get_outputs().len());
        tx.get_outputs()
            .get(output_index)
            .map(|output| output.get_value())
            .ok_or(BlockError::Unknown)
    }

    fn find_output_in_transactions<'b>(
        input: &'b common::chain::TxInput,
        transactions: &'b [Transaction],
    ) -> Result<&'b TxOutput, BlockError> {
        let tx_id = input.get_outpoint().get_tx_id();
        let output_index: usize = input
            .get_outpoint()
            .get_output_index()
            .try_into()
            .map_err(|_| BlockError::Unknown)?;
        let tx = transactions
            .iter()
            .find(|&tx| match &tx_id {
                OutPointSourceId::Transaction(inner_tx_id) => &tx.get_id() == inner_tx_id,
                OutPointSourceId::BlockReward(_) => unimplemented!(),
            })
            .ok_or(BlockError::Unknown)?;
        tx.get_outputs().get(output_index).ok_or(BlockError::Unknown)
    }

    fn check_block_fee(&self, transactions: &[Transaction]) -> Result<(), BlockError> {
        let input_mlt = transactions
            .iter()
            .map(|x| {
                x.get_inputs()
                    .iter()
                    .map(|input| {
                        Self::get_input_value(&self.db_tx, input).map_or_else(
                            |_err| {
                                // Is tx in the same block?
                                Self::find_output_in_transactions(input, transactions)
                                    .expect("Couldn't get input")
                                    .get_value()
                            },
                            |v| v,
                        )
                    })
                    .sum::<Amount>()
            })
            .sum();
        let output_mlt: Amount = transactions
            .iter()
            .map(|x| x.get_outputs().iter().map(|output| output.get_value()).sum::<Amount>())
            .sum();

        // Check that fee is not negative
        if output_mlt > input_mlt {
            return Err(BlockError::Unknown);
        }
        Ok(())
    }

    fn check_tx_outputs(&self, transactions: &[Transaction]) -> Result<(), BlockError> {
        for tx in transactions {
            for _output in tx.get_outputs() {
                // TODO: Check tx outputs to prevent the overwriting of the transaction
            }
        }
        Ok(())
    }

    fn connect_genesis_transactions(&mut self, block: &Block) -> Result<(), BlockError> {
        for tx in block.transactions() {
            self.db_tx
                .set_mainchain_tx_index(&tx.get_id(), &Self::calculate_indices(block, tx)?)?;
        }
        Ok(())
    }

    // Connect new block
    fn connect_tip(&mut self, new_tip_block_index: &BlockIndex) -> Result<(), BlockError> {
        if &self.db_tx.get_best_block_id()? != new_tip_block_index.get_prev_block_id() {
            return Err(BlockError::Unknown);
        }
        let block = self.get_block_from_index(new_tip_block_index)?.expect("Inconsistent DB");
        self.check_tx_outputs(block.transactions())?;

        if block.is_genesis(self.chain_config) {
            self.connect_genesis_transactions(&block)?
        } else {
            self.connect_transactions(&block)?;
        }

        if let Some(prev_block_id) = &new_tip_block_index.get_prev_block_id() {
            // To connect a new block we should set-up the next_block_id field of the previous block index
            let mut prev_block = self
                .db_tx
                .get_block_index(prev_block_id)?
                .expect("Can't get block index. Inconsistent DB");
            prev_block.set_next_block_id(block.get_id());
            self.db_tx
                .set_block_index(&prev_block)
                .expect("Can't set block index. Inconsistent DB");
        }
        self.db_tx.set_block_id_at_height(
            &new_tip_block_index.get_block_height(),
            new_tip_block_index.get_block_id(),
        )?;
        self.db_tx.set_block_index(new_tip_block_index)?;
        self.db_tx.set_best_block_id(new_tip_block_index.get_block_id())?;
        Ok(())
    }

    /// Does a read-modify-write operation on the database and disconnects a block
    /// by unsetting the `next` pointer.
    /// Returns the previous block (the last block in the main-chain)
    fn disconnect_tip(
        &mut self,
        expected_tip_block_id: Option<&Id<Block>>,
    ) -> Result<BlockIndex, BlockError> {
        let best_block_id =
            self.db_tx.get_best_block_id().ok().flatten().expect("Only fails at genesis");

        // Optionally, we can double-check that the tip is what we're discconnecting
        match expected_tip_block_id {
            None => {}
            Some(expected_tip_block_id) => debug_assert!(expected_tip_block_id == &best_block_id),
        }

        let block_index = self
            .db_tx
            .get_block_index(&best_block_id)
            .expect("Database error on retrieving current best block index")
            .expect("Also only genesis fails at this");
        let block = self.get_block_from_index(&block_index)?.expect("Inconsistent DB");
        // Disconnect transactions
        self.disconnect_transactions(block.transactions())?;
        self.db_tx.set_best_block_id(
            block_index.get_prev_block_id().as_ref().ok_or(BlockError::Unknown)?,
        )?;
        // Disconnect block
        let mut prev_block_index = self.get_previous_block_index(&block_index)?;
        prev_block_index.unset_next_block_id();

        self.db_tx.del_block_id_at_height(&block_index.get_block_height())?;
        self.db_tx.set_block_index(&prev_block_index)?;
        Ok(prev_block_index)
    }

    fn try_connect_genesis_block(
        &mut self,
        genesis_block_index: &BlockIndex,
        best_block_id: &Option<Id<Block>>,
    ) -> Result<Option<BlockIndex>, BlockError> {
        if best_block_id.is_none() && genesis_block_index.is_genesis(self.chain_config) {
            self.connect_tip(genesis_block_index)?;
            return Ok(Some(genesis_block_index.clone()));
        }
        Ok(None)
    }

    fn activate_best_chain(
        &mut self,
        new_block_index: BlockIndex,
        best_block_id: Option<Id<Block>>,
    ) -> Result<Option<BlockIndex>, BlockError> {
        let connected_genesis = self.try_connect_genesis_block(&new_block_index, &best_block_id)?;
        if connected_genesis.is_some() {
            return Ok(connected_genesis);
        }

        let best_block_id = best_block_id.expect("Best block must be set at this point");
        // Chain trust is higher than the best block
        let current_best_block_index = self
            .db_tx
            .get_block_index(&best_block_id)
            .map_err(BlockError::from)?
            .expect("Inconsistent DB");

        if new_block_index.get_chain_trust() > current_best_block_index.get_chain_trust() {
            self.reorganize(&best_block_id, &new_block_index)?;
            return Ok(Some(new_block_index));
        }

        Ok(None)
    }

    fn get_block_proof(&self, _block: &Block) -> u128 {
        //TODO: We have to make correct one
        1
    }

    fn add_to_block_index(&mut self, block: &Block) -> Result<BlockIndex, BlockError> {
        let prev_block_index = if block.is_genesis(self.chain_config) {
            // Genesis case. We should use then_some when stabilized feature(bool_to_option)
            None
        } else {
            block.prev_block_id().map_or(Err(BlockError::Orphan), |prev_block| {
                self.db_tx.get_block_index(&prev_block).map_err(BlockError::from)
            })?
        };
        // Set the block height
        let height = prev_block_index.as_ref().map_or(BlockHeight::zero(), |prev_block_index| {
            prev_block_index.get_block_height().next_height()
        });

        // Set Time Max
        let time_max = prev_block_index.as_ref().map_or(block.block_time(), |prev_block_index| {
            std::cmp::max(prev_block_index.get_block_time_max(), block.block_time())
        });

        // Set Chain Trust
        let chain_trust = prev_block_index
            .map_or(0, |prev_block_index| prev_block_index.get_chain_trust())
            + self.get_block_proof(block);
        let block_index = BlockIndex::new(block, chain_trust, height, time_max);
        Ok(block_index)
    }

    fn accept_block(&mut self, block: &Block) -> Result<BlockIndex, BlockError> {
        let block_index = self.add_to_block_index(block)?;
        self.check_block_index(&block_index)?;
        self.db_tx.set_block_index(&block_index).map_err(BlockError::from)?;
        self.db_tx.add_block(block).map_err(BlockError::from)?;
        Ok(block_index)
    }

    fn check_block_index(&self, block_index: &BlockIndex) -> Result<(), BlockError> {
        // BlockIndex is already known or block exists
        if self.db_tx.get_block_index(block_index.get_block_id())?.is_some() {
            return Err(BlockError::Unknown);
        }
        // TODO: Will be expanded
        Ok(())
    }

    fn check_block_detail(
        &self,
        block: &Block,
        block_source: BlockSource,
    ) -> Result<(), BlockError> {
        // Allows the previous block to be None only if the block hash is genesis
        if !block.is_genesis(self.chain_config) && block.prev_block_id().is_none() {
            return Err(BlockError::Unknown);
        }

        // MerkleTree root
        let merkle_tree_root = block.merkle_root();
        calculate_tx_merkle_root(block.transactions()).map_or(
            Err(BlockError::Unknown),
            |merkle_tree| {
                if merkle_tree_root != merkle_tree {
                    Err(BlockError::Unknown)
                } else {
                    Ok(())
                }
            },
        )?;

        // Witness merkle root
        let witness_merkle_root = block.witness_merkle_root();
        calculate_witness_merkle_root(block.transactions()).map_or(
            Err(BlockError::Unknown),
            |witness_merkle| {
                if witness_merkle_root != witness_merkle {
                    Err(BlockError::Unknown)
                } else {
                    Ok(())
                }
            },
        )?;

        match &block.prev_block_id() {
            Some(block_id) => {
                let previous_block = self
                    .db_tx
                    .get_block_index(&Id::<Block>::new(&block_id.get()))?
                    .ok_or(BlockError::Orphan)?;
                // Time
                let block_time = block.block_time();
                if previous_block.get_block_time() > block_time {
                    return Err(BlockError::Unknown);
                }
                if i64::from(block_time) > time::get() {
                    return Err(BlockError::Unknown);
                }
            }
            None => {
                // This is only for genesis, AND should never come from a peer
                if block_source != BlockSource::Local {
                    return Err(BlockError::InvalidBlockSource);
                };
            }
        }

        self.check_transactions(block)?;
        Ok(())
    }

    fn check_consensus(&self, block: &Block) -> Result<(), BlockError> {
        let _consensus_data = block.consensus_data();
        // TODO: PoW is not in master at the moment =(
        Ok(())
    }

    fn check_transactions(&self, block: &Block) -> Result<(), BlockError> {
        // TODO: Must check for duplicate inputs (see CVE-2018-17144)
        //      We should discuss - can we add Hash trait to Transaction?
        //      We will have plenty more checks with inputs\outputs and HashSet\BTreeMap might be more efficient
        //
        // let mut keyed = HashSet::new();
        // for tx in block.get_transactions() {
        //     for input in tx.get_inputs() {
        //         if keyed.contains(input.get_outpoint()) {
        //             return Err(BlockError::Unknown);
        //         }
        //         keyed.insert(input.get_outpoint());
        //     }
        // }

        {
            // check duplicate transactions
            let mut txs_ids = BTreeSet::new();
            for tx in block.transactions() {
                let tx_id = tx.get_id();
                let already_in_tx_id = txs_ids.get(&tx_id);
                match already_in_tx_id {
                    Some(_) => return Err(BlockError::DuplicatedTransactionInBlock),
                    None => txs_ids.insert(tx_id),
                };
            }
        }

        //TODO: Size limits
        if block.encoded_size() > MAX_BLOCK_WEIGHT {
            return Err(BlockError::Unknown);
        }
        //TODO: Check signatures will be added when will ready BLS
        Ok(())
    }

    fn check_block(&self, block: &Block, block_source: BlockSource) -> Result<(), BlockError> {
        self.check_consensus(block)?;
        self.check_block_detail(block, block_source)?;
        Ok(())
    }

    fn is_block_in_main_chain(&self, block_index: &BlockIndex) -> bool {
        block_index.get_next_block_id().is_some()
            || self
                .db_tx
                .get_best_block_id()
                .ok()
                .flatten()
                .map_or(false, |ref block_id| block_index.get_block_id() == block_id)
    }

    /// Mark new block as an orphan
    fn new_orphan_block(&mut self, block: Block) -> Result<(), BlockError> {
        // It can't be a genesis block
        assert!(!block.is_genesis(self.chain_config));
        self.orphan_blocks.add_block(block).map_err(|err| match err {
            OrphanAddError::BlockAlreadyInOrphanList(_) => BlockError::Orphan,
        })?;
        Ok(())
    }

    fn get_block_from_index(&self, block_index: &BlockIndex) -> Result<Option<Block>, BlockError> {
        Ok(self.db_tx.get_block(block_index.get_block_id().clone())?)
    }
}

#[cfg(test)]
mod tests {
    use std::vec;

    use super::*;
    use blockchain_storage::Store;
    use common::address::Address;
    use common::chain::block::{Block, ConsensusData};
    use common::chain::config::create_mainnet;
    use common::chain::OutputSpentState;
    use common::chain::{Destination, Transaction, TxInput, TxOutput};
    use common::primitives::H256;
    use common::primitives::{Amount, Id};
    use rand::prelude::*;

    pub(crate) const ERR_BEST_BLOCK_NOT_FOUND: &str = "Best block not found";
    pub(crate) const ERR_STORAGE_FAIL: &str = "Storage failure";
    pub(crate) const ERR_CREATE_BLOCK_FAIL: &str = "Creating block caused fail";
    pub(crate) const ERR_CREATE_TX_FAIL: &str = "Creating tx caused fail";

    fn generate_random_h256(g: &mut impl rand::Rng) -> H256 {
        let mut bytes = [0u8; 32];
        g.fill_bytes(&mut bytes);
        H256::from(bytes)
    }

    fn generate_random_bytes(g: &mut impl rand::Rng, length: usize) -> Vec<u8> {
        let mut bytes = Vec::new();
        bytes.resize(length, 0);
        g.fill_bytes(&mut bytes);
        bytes
    }

    fn generate_random_invalid_input(g: &mut impl rand::Rng) -> TxInput {
        let witness_size = g.next_u32();
        let witness = generate_random_bytes(g, (1 + witness_size % 1000) as usize);
        let outpoint = if g.next_u32() % 2 == 0 {
            OutPointSourceId::Transaction(Id::new(&generate_random_h256(g)))
        } else {
            OutPointSourceId::BlockReward(Id::new(&generate_random_h256(g)))
        };

        TxInput::new(outpoint, g.next_u32(), witness)
    }

    fn generate_random_invalid_output(g: &mut impl rand::Rng) -> TxOutput {
        let config = create_mainnet();

        let addr =
            Address::new(&config, generate_random_bytes(g, 20)).expect("Failed to create address");

        TxOutput::new(
            Amount::from_atoms(g.next_u64() as u128),
            Destination::Address(addr),
        )
    }

    fn generate_random_invalid_transaction(rng: &mut impl rand::Rng) -> Transaction {
        let inputs = {
            let input_count = 1 + (rng.next_u32() as usize) % 10;
            (0..input_count)
                .into_iter()
                .map(|_| generate_random_invalid_input(rng))
                .collect::<Vec<_>>()
        };

        let outputs = {
            let output_count = 1 + (rng.next_u32() as usize) % 10;
            (0..output_count)
                .into_iter()
                .map(|_| generate_random_invalid_output(rng))
                .collect::<Vec<_>>()
        };

        let flags = rng.next_u32();
        let lock_time = rng.next_u32();

        Transaction::new(flags, inputs, outputs, lock_time).expect(ERR_CREATE_TX_FAIL)
    }

    fn generate_random_invalid_block() -> Block {
        let mut rng = rand::rngs::StdRng::from_entropy();

        let transactions = {
            let transaction_count = rng.next_u32() % 20;
            (0..transaction_count)
                .into_iter()
                .map(|_| generate_random_invalid_transaction(&mut rng))
                .collect::<Vec<_>>()
        };
        let time = rng.next_u32();
        let prev_id = Some(Id::new(&generate_random_h256(&mut rng)));

        Block::new(transactions, prev_id, time, ConsensusData::None).expect(ERR_CREATE_BLOCK_FAIL)
    }

    fn setup_consensus() -> Consensus {
        let config = create_mainnet();
        let storage = Store::new_empty().unwrap();
        let mut consensus = Consensus::new(config.clone(), storage);

        // Process genesis
        let result = consensus.process_block(config.genesis_block().clone(), BlockSource::Local);
        assert!(result.is_ok());
        assert_eq!(
            consensus
                .blockchain_storage
                .get_best_block_id()
                .expect(ERR_BEST_BLOCK_NOT_FOUND),
            Some(config.genesis_block().get_id())
        );
        consensus
    }

    fn produce_test_block(config: &ChainConfig, prev_block: &Block, orphan: bool) -> Block {
        // For each output we create a new input and output that will placed into a new block.
        // If value of original output is less than 1 then output will disappear in a new block.
        // Otherwise, value will be decreasing for 1.
        let (inputs, outputs): (Vec<TxInput>, Vec<TxOutput>) = prev_block
            .transactions()
            .iter()
            .flat_map(|tx| {
                let tx_id = tx.get_id();
                tx.get_outputs()
                    .iter()
                    .enumerate()
                    .filter_map(move |(index, output)| {
                        if output.get_value() > Amount::from_atoms(1) {
                            // Random address receiver
                            let mut rng = rand::thread_rng();
                            let mut witness: Vec<u8> = (1..100).collect();
                            witness.shuffle(&mut rng);
                            let mut address: Vec<u8> = (1..22).collect();
                            address.shuffle(&mut rng);
                            let receiver =
                                Address::new(config, address).expect("Failed to create address");
                            Some((
                                TxInput::new(
                                    OutPointSourceId::Transaction(tx_id.clone()),
                                    index as u32,
                                    witness,
                                ),
                                TxOutput::new(
                                    (output.get_value() - Amount::from_atoms(1)).unwrap(),
                                    Destination::Address(receiver),
                                ),
                            ))
                        } else {
                            None
                        }
                    })
                    .collect::<Vec<(TxInput, TxOutput)>>()
            })
            .unzip();

        Block::new(
            vec![Transaction::new(0, inputs, outputs, 0).expect(ERR_CREATE_TX_FAIL)],
            if orphan {
                Some(Id::new(&H256::random()))
            } else {
                Some(Id::new(&prev_block.get_id().get()))
            },
            time::get() as u32,
            ConsensusData::None,
        )
        .expect(ERR_CREATE_BLOCK_FAIL)
    }

    #[test]
    fn test_indices_calculations() {
        let block = generate_random_invalid_block();
        let serialized_block = block.encode();
        let serialized_header = block.header().encode();
        let serialized_transactions = block.transactions().encode();
        assert_eq!(
            // +1 for the enum arm byte
            1 + serialized_header.len() + serialized_transactions.len(),
            serialized_block.len(),
        );
        // TODO: serialize all transactions and ensure they all are at the correct positions in serialized_block
    }

    #[test]
    #[allow(clippy::eq_op)]
    fn test_process_genesis_block_wrong_block_source() {
        common::concurrency::model(|| {
            // Genesis can't be from Peer, test it
            let config = create_mainnet();
            let storage = Store::new_empty().unwrap();
            let mut consensus = Consensus::new(config.clone(), storage);

            // process the genesis block
            let block_source = BlockSource::Peer(0);
            let result = consensus.process_block(config.genesis_block().clone(), block_source);
            assert_eq!(result, Err(BlockError::InvalidBlockSource));
        });
    }

    #[test]
    #[allow(clippy::eq_op)]
    fn test_process_genesis_block() {
        common::concurrency::model(|| {
            // This test process only Genesis block
            let config = create_mainnet();
            let storage = Store::new_empty().unwrap();
            let mut consensus = Consensus::new(config.clone(), storage);

            // process the genesis block
            let block_source = BlockSource::Local;
            let block_index = consensus
                .process_block(config.genesis_block().clone(), block_source)
                .ok()
                .flatten()
                .unwrap();
            assert_eq!(
                consensus
                    .blockchain_storage
                    .get_best_block_id()
                    .expect(ERR_BEST_BLOCK_NOT_FOUND),
                Some(config.genesis_block().get_id())
            );
            assert_eq!(block_index.get_prev_block_id(), &None);
            assert_eq!(block_index.get_next_block_id(), &None);
            assert_eq!(block_index.get_chain_trust(), 1);
            assert_eq!(block_index.get_block_height(), BlockHeight::new(0));
        });
    }

    #[test]
    #[allow(clippy::eq_op)]
    fn test_straight_chain() {
        common::concurrency::model(|| {
            // In this test, processing a few correct blocks in a single chain
            let config = create_mainnet();
            let storage = Store::new_empty().unwrap();
            let mut consensus = Consensus::new(config.clone(), storage);

            // process the genesis block
            let block_source = BlockSource::Local;
            let mut block_index = consensus
                .process_block(config.genesis_block().clone(), block_source)
                .ok()
                .flatten()
                .expect("Unable to process genesis block");
            assert_eq!(
                consensus
                    .blockchain_storage
                    .get_best_block_id()
                    .expect(ERR_BEST_BLOCK_NOT_FOUND),
                Some(config.genesis_block().get_id())
            );
            assert_eq!(block_index.get_block_id(), &config.genesis_block().get_id());
            assert_eq!(block_index.get_prev_block_id(), &None);
            assert_eq!(block_index.get_next_block_id(), &None);
            assert_eq!(block_index.get_chain_trust(), 1);
            assert_eq!(block_index.get_block_height(), BlockHeight::new(0));

            let mut prev_block = config.genesis_block().clone();
            for _ in 0..255 {
                let prev_block_id = block_index.get_block_id();
                let best_block_id = consensus
                    .blockchain_storage
                    .get_best_block_id()
                    .ok()
                    .flatten()
                    .expect("Unable to get best block ID");
                assert_eq!(&best_block_id, block_index.get_block_id());
                let block_source = BlockSource::Peer(1);
                let new_block = produce_test_block(&config, &prev_block, false);
                let new_block_index =
                    dbg!(consensus.process_block(new_block.clone(), block_source))
                        .ok()
                        .flatten()
                        .expect("Unable to process block");

                assert_eq!(new_block_index.get_next_block_id(), &None);
                assert_eq!(
                    new_block_index.get_prev_block_id().as_ref(),
                    Some(prev_block_id)
                );
                assert!(new_block_index.get_chain_trust() > block_index.get_chain_trust());
                assert_eq!(
                    new_block_index.get_block_height(),
                    block_index.get_block_height().next_height()
                );

                let next_block_id = consensus
                    .blockchain_storage
                    .get_block_index(
                        &new_block_index
                            .get_prev_block_id()
                            .clone()
                            .expect("Prev block ID not found"),
                    )
                    .ok()
                    .flatten()
                    .expect("Unable to get the previous block index")
                    .get_next_block_id()
                    .clone()
                    .expect("Next block not found");
                assert_eq!(&next_block_id, new_block_index.get_block_id());
                block_index = new_block_index;
                prev_block = new_block;
            }
        });
    }

    #[test]
    #[allow(clippy::eq_op)]
    fn test_reorg_simple() {
        common::concurrency::model(|| {
            let config = create_mainnet();
            let storage = Store::new_empty().unwrap();
            let mut consensus = Consensus::new(config.clone(), storage);

            // process the genesis block
            let result =
                consensus.process_block(config.genesis_block().clone(), BlockSource::Local);
            assert!(result.is_ok());
            assert_eq!(
                consensus
                    .blockchain_storage
                    .get_best_block_id()
                    .expect(ERR_BEST_BLOCK_NOT_FOUND),
                Some(config.genesis_block().get_id())
            );

            // Process the second block
            let block = produce_test_block(&config, config.genesis_block(), false);
            let new_id = Some(block.get_id());
            assert!(consensus.process_block(block, BlockSource::Local).is_ok());
            assert_eq!(
                consensus
                    .blockchain_storage
                    .get_best_block_id()
                    .expect(ERR_BEST_BLOCK_NOT_FOUND),
                new_id
            );

            // Process the parallel block and choose the better one
            let block = produce_test_block(&config, config.genesis_block(), false);
            // let new_id = Some(block.get_id());
            assert!(consensus.process_block(block.clone(), BlockSource::Local).is_ok());
            assert_ne!(
                consensus
                    .blockchain_storage
                    .get_best_block_id()
                    .expect(ERR_BEST_BLOCK_NOT_FOUND),
                Some(config.genesis_block().get_id())
            );
            assert_eq!(
                consensus
                    .blockchain_storage
                    .get_best_block_id()
                    .expect(ERR_BEST_BLOCK_NOT_FOUND),
                new_id
            );

            // Produce another block that cause reorg
            let new_block = produce_test_block(&config, &block, false);
            let new_id = Some(new_block.get_id());
            assert!(consensus.process_block(new_block, BlockSource::Local).is_ok());
            assert_eq!(
                consensus
                    .blockchain_storage
                    .get_best_block_id()
                    .expect(ERR_BEST_BLOCK_NOT_FOUND),
                new_id
            );
        });
    }

    #[test]
    #[allow(clippy::eq_op)]
    fn test_orphans_chains() {
        common::concurrency::model(|| {
            let config = create_mainnet();
            let storage = Store::new_empty().unwrap();
            let mut consensus = Consensus::new(config.clone(), storage);

            // Process the orphan block
            let new_block = config.genesis_block().clone();
            for _ in 0..255 {
                let new_block = produce_test_block(&config, &new_block, true);
                assert_eq!(
                    consensus.process_block(new_block.clone(), BlockSource::Local),
                    Err(BlockError::Orphan)
                );
            }
        });
    }

    #[test]
    #[allow(clippy::eq_op)]
    fn test_spend_inputs_simple() {
        common::concurrency::model(|| {
            let config = create_mainnet();
            let storage = Store::new_empty().unwrap();
            let mut consensus = Consensus::new(config.clone(), storage);

            // process the genesis block
            let result =
                consensus.process_block(config.genesis_block().clone(), BlockSource::Local);
            assert!(result.is_ok());
            assert_eq!(
                consensus
                    .blockchain_storage
                    .get_best_block_id()
                    .expect(ERR_BEST_BLOCK_NOT_FOUND),
                Some(config.genesis_block().get_id())
            );

            // Create a new block
            let block = produce_test_block(&config, config.genesis_block(), false);

            // Check that all tx not in the main chain
            for tx in block.transactions() {
                assert!(
                    consensus
                        .blockchain_storage
                        .get_mainchain_tx_index(&tx.get_id())
                        .expect(ERR_STORAGE_FAIL)
                        == None
                );
            }

            // Process the second block
            let new_id = Some(block.get_id());
            assert!(consensus.process_block(block.clone(), BlockSource::Local).is_ok());
            assert_eq!(
                consensus
                    .blockchain_storage
                    .get_best_block_id()
                    .expect(ERR_BEST_BLOCK_NOT_FOUND),
                new_id
            );

            // Check that tx inputs in the main chain and not spend
            let mut cached_inputs = CachedInputs::new();
            for tx in block.transactions() {
                let tx_index = match cached_inputs.entry(tx.get_id()) {
                    Entry::Occupied(entry) => entry.into_mut(),
                    Entry::Vacant(entry) => entry.insert(
                        consensus
                            .blockchain_storage
                            .get_mainchain_tx_index(&tx.get_id())
                            .expect("Not found mainchain tx index")
                            .expect(ERR_STORAGE_FAIL),
                    ),
                };

                for input in tx.get_inputs() {
                    if tx_index
                        .get_spent_state(input.get_outpoint().get_output_index())
                        .expect("Unable to get spent state")
                        != OutputSpentState::Unspent
                    {
                        panic!("Tx input can't be spent");
                    }
                }
            }
        });
    }

    fn random_witness() -> Vec<u8> {
        let mut rng = rand::thread_rng();
        let mut witness: Vec<u8> = (1..100).collect();
        witness.shuffle(&mut rng);
        witness
    }

    fn random_address(chain_config: &ChainConfig) -> Destination {
        let mut rng = rand::thread_rng();
        let mut address: Vec<u8> = (1..22).collect();
        address.shuffle(&mut rng);
        let receiver = Address::new(chain_config, address).expect("Failed to create address");
        Destination::Address(receiver)
    }

    #[test]
    #[allow(clippy::eq_op)]
    fn spend_tx_in_the_same_block() {
        common::concurrency::model(|| {
            // Check is it correctly spend when the second tx pointing on the first tx
            // +--Block----------------+
            // |                       |
            // | +-------tx-1--------+ |
            // | |input = prev_block | |
            // | +-------------------+ |
            // |                       |
            // | +-------tx-2--------+ |
            // | |input = tx1        | |
            // | +-------------------+ |
            // +-----------------------+
            {
                let mut consensus = setup_consensus();
                // Create base tx
                let receiver = random_address(&consensus.chain_config);

                let prev_block_tx_id = consensus
                    .chain_config
                    .genesis_block()
                    .transactions()
                    .get(0)
                    .expect("Transaction not found")
                    .get_id();

                let input = TxInput::new(
                    OutPointSourceId::Transaction(prev_block_tx_id),
                    0,
                    random_witness(),
                );
                let output = TxOutput::new(Amount::from_atoms(12345678912345), receiver.clone());

                let first_tx =
                    Transaction::new(0, vec![input], vec![output], 0).expect(ERR_CREATE_TX_FAIL);
                let first_tx_id = first_tx.get_id();

                let input = TxInput::new(first_tx_id.into(), 0, vec![]);
                let output = TxOutput::new(Amount::from_atoms(987654321), receiver);
                let second_tx =
                    Transaction::new(0, vec![input], vec![output], 0).expect(ERR_CREATE_TX_FAIL);
                // Create tx that pointing to the previous tx
                let block = Block::new(
                    vec![first_tx, second_tx],
                    Some(Id::new(
                        &consensus.chain_config.genesis_block().get_id().get(),
                    )),
                    time::get() as u32,
                    ConsensusData::None,
                )
                .expect(ERR_CREATE_BLOCK_FAIL);
                let block_id = block.get_id();

                assert!(consensus.process_block(block, BlockSource::Local).is_ok());
                assert_eq!(
                    consensus
                        .blockchain_storage
                        .get_best_block_id()
                        .expect(ERR_BEST_BLOCK_NOT_FOUND),
                    Some(block_id)
                );
            }
            // The case is invalid. Transsactions should be in order
            // +--Block----------------+
            // |                       |
            // | +-------tx-1--------+ |
            // | |input = tx2        | |
            // | +-------------------+ |
            // |                       |
            // | +-------tx-2--------+ |
            // | |input = prev_block | |
            // | +-------------------+ |
            // +-----------------------+
            {
                let mut consensus = setup_consensus();
                // Create base tx
                let receiver = random_address(&consensus.chain_config);

                let prev_block_tx_id =
                    consensus.chain_config.genesis_block().transactions().get(0).unwrap().get_id();

                let input = TxInput::new(
                    OutPointSourceId::Transaction(prev_block_tx_id),
                    0,
                    random_witness(),
                );
                let output = TxOutput::new(Amount::from_atoms(12345678912345), receiver.clone());

                let first_tx =
                    Transaction::new(0, vec![input], vec![output], 0).expect(ERR_CREATE_TX_FAIL);
                let first_tx_id = first_tx.get_id();

                let input = TxInput::new(first_tx_id.into(), 0, vec![]);
                let output = TxOutput::new(Amount::from_atoms(987654321), receiver);
                let second_tx =
                    Transaction::new(0, vec![input], vec![output], 0).expect(ERR_CREATE_TX_FAIL);
                // Create tx that pointing to the previous tx
                let block = Block::new(
                    vec![second_tx, first_tx],
                    Some(Id::new(
                        &consensus.chain_config.genesis_block().get_id().get(),
                    )),
                    time::get() as u32,
                    ConsensusData::None,
                )
                .expect(ERR_CREATE_BLOCK_FAIL);

                assert!(consensus.process_block(block, BlockSource::Local).is_err());
                assert_eq!(
                    consensus
                        .blockchain_storage
                        .get_best_block_id()
                        .expect(ERR_BEST_BLOCK_NOT_FOUND)
                        .expect(ERR_STORAGE_FAIL),
                    consensus.chain_config.genesis_block().get_id()
                );
            }
        });
    }

    #[test]
    #[allow(clippy::eq_op)]
    fn double_spend_tx_in_the_same_block() {
        common::concurrency::model(|| {
            // Check is it correctly spend when a couple of transactions pointing on one output
            // +--Block----------------+
            // |                       |
            // | +-------tx-1--------+ |
            // | |input = prev_block | |
            // | +-------------------+ |
            // |                       |
            // | +-------tx-2--------+ |
            // | |input = tx1        | |
            // | +-------------------+ |
            // |                       |
            // | +-------tx-3--------+ |
            // | |input = tx1        | |
            // | +-------------------+ |
            // +-----------------------+

            let mut consensus = setup_consensus();
            let receiver = random_address(&consensus.chain_config);

            let prev_block_tx_id =
                consensus.chain_config.genesis_block().transactions().get(0).unwrap().get_id();

            // Create first tx
            let first_tx = Transaction::new(
                0,
                vec![TxInput::new(
                    OutPointSourceId::Transaction(prev_block_tx_id),
                    0,
                    random_witness(),
                )],
                vec![TxOutput::new(Amount::from_atoms(12345678912345), receiver.clone())],
                0,
            )
            .expect(ERR_CREATE_TX_FAIL);
            let first_tx_id = first_tx.get_id();

            // Create second tx
            let second_tx = Transaction::new(
                0,
                vec![TxInput::new(first_tx_id.clone().into(), 0, vec![])],
                vec![TxOutput::new(Amount::from_atoms(987654321), receiver.clone())],
                0,
            )
            .expect(ERR_CREATE_TX_FAIL);

            // Create third tx
            let third_tx = Transaction::new(
                123456789,
                vec![TxInput::new(first_tx_id.into(), 0, vec![])],
                vec![TxOutput::new(Amount::from_atoms(987654321), receiver)],
                0,
            )
            .expect(ERR_CREATE_TX_FAIL);

            // Create tx that pointing to the previous tx
            let block = Block::new(
                vec![first_tx, second_tx, third_tx],
                Some(Id::new(
                    &consensus.chain_config.genesis_block().get_id().get(),
                )),
                time::get() as u32,
                ConsensusData::None,
            )
            .expect(ERR_CREATE_BLOCK_FAIL);
            assert!(consensus.process_block(block, BlockSource::Local).is_err());
            assert_eq!(
                consensus
                    .blockchain_storage
                    .get_best_block_id()
                    .expect(ERR_BEST_BLOCK_NOT_FOUND)
                    .expect(ERR_STORAGE_FAIL),
                consensus.chain_config.genesis_block().get_id()
            );
        });
    }

    #[test]
    #[allow(clippy::eq_op)]
    fn double_spend_tx_in_another_block() {
        common::concurrency::model(|| {
            // Check is it correctly spend when a couple of transactions in a different blocks pointing on one output
            //
            // Genesis -> b1 -> b2 where
            //
            // +--Block-1--------------+
            // |                       |
            // | +-------tx-1--------+ |
            // | |input = genesis    | |
            // | +-------------------+ |
            // +-----------------------+
            //
            // +--Block-2--------------+
            // |                       |
            // | +-------tx-1--------+ |
            // | |input = genesis    | |
            // | +-------------------+ |
            // +-----------------------+

            let mut consensus = setup_consensus();
            let receiver = random_address(&consensus.chain_config);

            let prev_block_tx_id =
                consensus.chain_config.genesis_block().transactions().get(0).unwrap().get_id();

            // Create first tx
            let first_tx = Transaction::new(
                0,
                vec![TxInput::new(
                    OutPointSourceId::Transaction(prev_block_tx_id.clone()),
                    0,
                    random_witness(),
                )],
                vec![TxOutput::new(Amount::from_atoms(12345678912345), receiver.clone())],
                0,
            )
            .expect(ERR_CREATE_TX_FAIL);

            // Create tx that pointing to the previous tx
            let first_block = Block::new(
                vec![first_tx],
                Some(Id::new(
                    &consensus.chain_config.genesis_block().get_id().get(),
                )),
                time::get() as u32,
                ConsensusData::None,
            )
            .expect(ERR_CREATE_BLOCK_FAIL);
            let first_block_id = first_block.get_id();
            assert!(consensus.process_block(first_block, BlockSource::Local).is_ok());
            assert_eq!(
                consensus
                    .blockchain_storage
                    .get_best_block_id()
                    .expect(ERR_BEST_BLOCK_NOT_FOUND),
                Some(first_block_id.clone())
            );
            // Create second tx
            let second_tx = Transaction::new(
                12345,
                vec![TxInput::new(
                    OutPointSourceId::Transaction(prev_block_tx_id),
                    0,
                    random_witness(),
                )],
                vec![TxOutput::new(Amount::from_atoms(12345678912345), receiver)],
                0,
            )
            .expect(ERR_CREATE_TX_FAIL);

            // Create tx that pointing to the previous tx
            let second_block = Block::new(
                vec![second_tx],
                Some(first_block_id.clone()),
                time::get() as u32,
                ConsensusData::None,
            )
            .expect(ERR_CREATE_BLOCK_FAIL);
            assert!(consensus.process_block(second_block, BlockSource::Local).is_err());
            assert_eq!(
                consensus
                    .blockchain_storage
                    .get_best_block_id()
                    .expect(ERR_BEST_BLOCK_NOT_FOUND)
                    .expect(ERR_STORAGE_FAIL),
                first_block_id
            );
        });
    }

    struct BlockTestFrameWork {
        consensus: Consensus,
        blocks: Vec<Block>,
    }

    impl<'a> BlockTestFrameWork {
        pub fn new() -> Self {
            Self {
                consensus: setup_consensus(),
                blocks: Vec::new(),
            }
        }

        #[allow(dead_code)]
        pub fn random_tx(
            _parent_block: &Block,
            _params: Option<&[TxParams]>,
        ) -> Option<Transaction> {
            // match params {
            //     Some(params) => {
            //         let mut output_count = 1;
            //         let mut input_count = 1;
            //         let mut tx_fee = Amount::from_atoms(1);
            //         let mut double_spend = false;
            //         for param in params {
            //             match TxParams {
            //                 TxParams::NoErrors => continue,
            //                 TxParams::NoInputs => input_count = 0 ,
            //                 TxParams::NoOutputs => output_count = 0,
            //                 TxParams::Fee(new_fee) => tx_fee = new_fee,
            //                 TxParams::OutputsCount(count) => output_count = count,
            //                 TxParams::InputsCount(count) => input_count = count ,
            //                 TxParams::DoubleSpend => double_spend = true,
            //                 TxParams::OrphanInputs => orpan_inputs = true,
            //             }
            //         }

            //     },
            //     None => return self::random_tx(&parent_block, Some([TxParams::NoErrors])),
            // }

            // None
            unimplemented!()
        }

        #[allow(dead_code)]
        pub fn random_block(&self, parent_block: &Block, _params: Option<&[BlockParams]>) -> Block {
            produce_test_block(&self.consensus.chain_config.clone(), &parent_block, false)
        }

        pub fn genesis(&self) -> &Block {
            self.consensus.chain_config.genesis_block()
        }

        fn get_children(current_block_id: &Id<Block>, blocks: &Vec<Block>) -> Vec<Id<Block>> {
            let mut result = Vec::new();
            for block in blocks {
                if let Some(ref prev_block_id) = block.prev_block_id() {
                    if prev_block_id == current_block_id {
                        result.push(block.get_id());
                    }
                }
            }
            result
        }

        fn get_block_index(&self, block_id: &Id<Block>) -> BlockIndex {
            self.consensus.blockchain_storage.get_block_index(block_id).unwrap().unwrap()
        }

        pub fn debug_print_chains(&self, blocks: Vec<Id<Block>>, depth: usize) {
            if blocks.is_empty() {
                println!("{}X", "--".repeat(depth));
            } else {
                for block_id in blocks {
                    println!(
                        "{}+{} {} (H:{})",
                        "\t".repeat(depth),
                        "-".repeat(2),
                        &block_id.get(),
                        self.get_block_index(&block_id).get_block_height()
                    );
                    let block_children = Self::get_children(&block_id, &self.blocks);
                    if !block_children.is_empty() {
                        self.debug_print_chains(block_children, depth + 1);
                    }
                }
            }
        }

        pub fn create_chain(
            &mut self,
            parent_block_id: &Id<Block>,
            count_blocks: usize,
            _params: Option<ChainParams>,
        ) {
            let mut block = self
                .consensus
                .blockchain_storage
                .get_block(parent_block_id.clone())
                .ok()
                .flatten()
                .unwrap();

            for _ in 0..count_blocks {
                block = produce_test_block(&self.consensus.chain_config.clone(), &block, false);
                self.consensus
                    .process_block(block.clone(), BlockSource::Local)
                    .expect("Err block processing");
                self.blocks.push(block.clone());
            }
        }

        pub fn add_special_block(&mut self, block: Block) {
            self.consensus
                .process_block(block.clone(), BlockSource::Local)
                .expect("Err block processing");
            self.blocks.push(block.clone());
        }

        pub fn add_blocks(&mut self, parent_block_id: &Id<Block>, count_blocks: usize) {
            let mut block = self
                .consensus
                .blockchain_storage
                .get_block(parent_block_id.clone())
                .ok()
                .flatten()
                .unwrap();
            for _ in 0..count_blocks {
                block = produce_test_block(&self.consensus.chain_config.clone(), &block, false);
                self.consensus
                    .process_block(block.clone(), BlockSource::Local)
                    .expect("Err block processing");
                self.blocks.push(block.clone());
            }
        }
    }

    #[derive(Debug)]
    #[allow(dead_code)]
    pub enum ChainParams {
        NoErrors,
    }

    #[derive(Debug)]
    #[allow(dead_code)]
    pub enum TxParams {
        NoErrors,
        NoInputs,
        NoOutputs,
        Fee(Amount),
        OutputsCount(usize),
        InputsCount(usize),
        DoubleSpend,
        OrphanInputs,
    }

    #[derive(Debug)]
    #[allow(dead_code)]
    pub enum BlockParams {
        NoErrors,
        TxCount(usize),
        Fee(Amount),
        Orphan,
        DoubleSpendFrom(Id<Block>),
    }

    #[test]
    fn test_very_long_reorgs() {
        common::concurrency::model(|| {
            let mut btf = BlockTestFrameWork::new();
            println!("genesis id: {:?}", btf.genesis().get_id());
            // # Fork like this:
            // #
            // #     genesis -> b1 (0) -> b2 (1)
            // #                      \-> b3 (1)
            // #
            // # Nothing should happen at this point. We saw b2 first so it takes priority.
            println!("\nDon't reorg to a chain of the same length");
            btf.create_chain(&btf.genesis().get_id(), 2, None);
            btf.create_chain(&btf.blocks[0].get_id(), 1, None);
            btf.debug_print_chains(vec![btf.genesis().get_id()], 0);

            // # Now we add another block to make the alternative chain longer.
            // #
            // #     genesis -> b1 (0) -> b2 (1)
            // #                      \-> b3 (1) -> b4 (2)
            println!("\nReorg to a longer chain");
            let block = match btf.blocks.last() {
                Some(last_block) => btf.random_block(last_block, None),
                None => panic!("Can't find block"),
            };
            btf.add_special_block(block);
            btf.debug_print_chains(vec![btf.genesis().get_id()], 0);

            // # ... and back to the first chain.
            // #     genesis -> b1 (0) -> b2 (1) -> b5 (2) -> b6 (3)
            // #                      \-> b3 (1) -> b4 (2)
            let block_id = btf.blocks[btf.blocks.len() - 3].get_id();
            btf.add_blocks(&block_id, 2);
            btf.debug_print_chains(vec![btf.genesis().get_id()], 0);

            // # Try to create a fork that double-spends
            // #     genesis -> b1 (0) -> b2 (1) -> b5 (2) -> b6 (3)
            // #                                          \-> b7 (2) -> b8 (4)
            // #                      \-> b3 (1) -> b4 (2)
            println!("\nReject a chain with a double spend, even if it is longer");
            //TODO: Should be fail
            let block_id = btf.blocks[btf.blocks.len() - 5].get_id();
            btf.create_chain(&block_id, 2, None);
            let block_id = btf.blocks[btf.blocks.len() - 7].get_id();
            //TODO: Not finished yet
            let double_spend_block = btf.random_block(
                btf.blocks.last().unwrap(),
                Some(&[BlockParams::DoubleSpendFrom(block_id)]),
            );
            btf.add_special_block(double_spend_block);
            btf.debug_print_chains(vec![btf.genesis().get_id()], 0);

            // // # Try to create a block that has too much fee
            // // #     genesis -> b1 (0) -> b2 (1) -> b5 (2) -> b6 (3)
            // // #                                                    \-> b9 (4)
            // // #                      \-> b3 (1) -> b4 (2)

            println!("\nReject a block where the miner creates too much reward");
            //TODO: Not finished yet
            let exceed_fee_block = btf.random_block(
                btf.blocks.last().unwrap(),
                Some(&[BlockParams::Fee(Amount::from_atoms(u128::MAX))]),
            );
            btf.add_special_block(exceed_fee_block);
            btf.debug_print_chains(vec![btf.genesis().get_id()], 0);

            // // # Create a fork that ends in a block with too much fee (the one that causes the reorg)
            // // #     genesis -> b1 (0) -> b2 (1) -> b5 (2) -> b6  (3)
            // // #                                          \-> b10 (3) -> b11 (4)
            // // #                      \-> b3 (1) -> b4 (2)
            let exceed_fee_block = btf.random_block(
                btf.blocks.last().unwrap(),
                Some(&[BlockParams::Fee(Amount::from_atoms(u128::MAX))]),
            );
            btf.add_special_block(exceed_fee_block);
            btf.debug_print_chains(vec![btf.genesis().get_id()], 0);
            // # Try again, but with a valid fork first
            // #     genesis -> b1 (0) -> b2 (1) -> b5 (2) -> b6  (3)
            // #                                          \-> b12 (3) -> b13 (4) -> b14 (5)
            // #                      \-> b3 (1) -> b4 (2)
            let exceed_fee_block = btf.random_block(
                btf.blocks.last().unwrap(),
                Some(&[BlockParams::Fee(Amount::from_atoms(u128::MAX))]),
            );
            btf.add_special_block(exceed_fee_block);
            btf.debug_print_chains(vec![btf.genesis().get_id()], 0);

            // # Attempt to spend a transaction created on a different fork
            // #     genesis -> b1 (0) -> b2 (1) -> b5 (2) -> b6  (3)
            // #                                          \-> b12 (3) -> b13 (4) -> b15 (5) -> b17 (b3.vtx[1])
            // #                      \-> b3 (1) -> b4 (2)
        });
    }

    // TODO: Not ready tests for this PR:
    // * Empty block checks
    // * Check chains with skips and forks
    // * Check blocks at heights
    // * Fail cases for block processing
    // * Tests multichains reorgs
    // * Tests different sorts of attacks - double spend \ Sybil \ etc
    // To be expanded
}<|MERGE_RESOLUTION|>--- conflicted
+++ resolved
@@ -257,10 +257,6 @@
 
     fn make_cache_with_transactions(block: &Block) -> Result<CachedInputs, BlockError> {
         let mut cached_inputs = CachedInputs::new();
-<<<<<<< HEAD
-=======
-        let mut total_value = Amount::from_atoms(0);
->>>>>>> e5b40039
         for tx in block.transactions() {
             // Create a new indices for every tx
             match cached_inputs.entry(tx.get_id()) {
