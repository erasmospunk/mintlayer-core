--- conflicted
+++ resolved
@@ -13,26 +13,24 @@
 // See the License for the specific language governing permissions and
 // limitations under the License.
 
-<<<<<<< HEAD
-pub mod block_index;
-pub mod epoch_data;
-pub mod height_skip;
-pub mod locator;
 pub mod pos_randomness;
-pub mod preconnect_data;
-pub mod storage_result;
-pub mod vrf_tools;
-=======
 pub mod storage_result;
 
 pub use crate::{
-    block_index::BlockIndex, error::PropertyQueryError, gen_block_index::GenBlockIndex,
-    height_skip::get_skip_height, locator::Locator,
+    block_index::BlockIndex,
+    epoch_data::EpochData,
+    error::PropertyQueryError,
+    gen_block_index::GenBlockIndex,
+    height_skip::get_skip_height,
+    locator::Locator,
+    preconnect_data::{BlockPreconnectData, ConsensusExtraData},
 };
 
 mod block_index;
+mod epoch_data;
 mod error;
 mod gen_block_index;
 mod height_skip;
 mod locator;
->>>>>>> a691e1b1
+mod preconnect_data;
+mod vrf_tools;